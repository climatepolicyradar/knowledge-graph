--- conflicted
+++ resolved
@@ -15,11 +15,7 @@
 	{ \
 	docker-compose up -d neo4j; \
 	poetry run python scripts/populate_knowledge_graph.py; \
-<<<<<<< HEAD
-	}
-=======
 	}
 
 docs:
-	cd docs && poetry run mkdocs serve
->>>>>>> b68defa2
+	cd docs && poetry run mkdocs serve