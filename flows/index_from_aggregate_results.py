import asyncio
import json
import os
import tempfile
from typing import Any, Final

import boto3
import httpx
from cpr_sdk.models.search import Passage as VespaPassage
from prefect import flow
from prefect.artifacts import create_markdown_artifact
from prefect.client.schemas.objects import FlowRun
from prefect.deployments import run_deployment
from prefect.logging import get_run_logger
from pydantic import PositiveInt
from vespa.application import VespaAsync
from vespa.io import VespaResponse

from flows.aggregate_inference_results import (
    Config,
    RunOutputIdentifier,
)
from flows.boundary import (
    DEFAULT_DOCUMENTS_BATCH_SIZE,
    VESPA_MAX_TIMEOUT_MS,
    DocumentImportId,
    DocumentStem,
    TextBlockId,
    VespaDataId,
    VespaHitId,
    function_to_flow_name,
    generate_deployment_name,
    get_data_id_from_vespa_hit_id,
    get_document_passages_from_vespa__generator,
    get_vespa_search_adapter_from_aws_secrets,
)
from flows.utils import (
    Profiler,
    SlackNotify,
<<<<<<< HEAD
=======
    collect_unique_file_stems_under_prefix,
>>>>>>> 1f2e8a82
    iterate_batch,
    remove_translated_suffix,
    wait_for_semaphore,
)

# How many connections to Vespa to use for indexing.
DEFAULT_VESPA_MAX_CONNECTIONS_AGG_INDEXER: Final[PositiveInt] = 50
# How many indexer deployments to run concurrently.
DEFAULT_INDEXER_CONCURRENCY_LIMIT: Final[PositiveInt] = 10


def load_json_data_from_s3(bucket: str, key: str) -> dict[str, Any]:
    """Load JSON data from an S3 URI."""

    s3 = boto3.client("s3")
    response = s3.get_object(Bucket=bucket, Key=key)
    body = response["Body"].read().decode("utf-8")
    return json.loads(body)


async def _update_vespa_passage_concepts(
    vespa_data_id: VespaDataId,
    serialised_concepts: list[dict[str, Any]],
    vespa_connection_pool: VespaAsync,
) -> VespaResponse:
    """Update a passage in Vespa with the given concepts."""

    response: VespaResponse = await vespa_connection_pool.update_data(
        schema="document_passage",
        namespace="doc_search",
        data_id=vespa_data_id,
        fields={"concepts": serialised_concepts},
    )

    return response


async def create_aggregate_indexing_summary_artifact(
    config: Config,
    document_stems: list[DocumentStem],
    successes: list[FlowRun | BaseException],
    failures: list[FlowRun | BaseException],
) -> None:
    """Create a markdown report artifact with summary information about the indexing run."""

    # Prepare summary data for the artifact
    total_documents = len(document_stems)
    successful_document_batches_count = len(successes)
    failed_document_batches_count = len(failures)

    # Format the overview information as a string for the description
    indexing_report = f"""# Aggregate Indexing Summary

## Overview
- **Environment**: {config.aws_env.value}
- **Total documents processed**: {total_documents}
- **Successful Batches**: {successful_document_batches_count}
- **Failed Batches**: {failed_document_batches_count}
"""

    # Create classifier details table
    create_markdown_artifact(
        key="Aggregate Indexing Summary",
        description="Summary of the passages indexing run to update concept counts.",
        markdown=indexing_report,
    )


@flow
async def index_aggregate_results_from_s3_to_vespa(
    config: Config,
    run_output_identifier: RunOutputIdentifier,
    document_stem: DocumentStem,
    vespa_connection_pool: VespaAsync,
) -> None:
    """Index aggregated inference results from S3 into Vespa for a document."""

    logger = get_run_logger()

    aggregated_results_key = os.path.join(
        config.aggregate_inference_results_prefix,
        run_output_identifier,
        f"{document_stem}.json",
    )
    logger.info(
        f"Loading aggregated inference results from S3: {aggregated_results_key}"
    )

    aggregated_inference_results = load_json_data_from_s3(
        bucket=config.cache_bucket_str, key=aggregated_results_key
    )

    document_id: DocumentImportId = remove_translated_suffix(document_stem)
    logger.info(
        f"Querying Vespa for passages related to document import ID: {document_id}"
    )

    passages_generator = get_document_passages_from_vespa__generator(
        document_import_id=document_id,
        vespa_connection_pool=vespa_connection_pool,
    )

    passages_in_vespa: dict[TextBlockId, tuple[VespaHitId, VespaPassage]] = {}
    async for passage_batch in passages_generator:
        passages_in_vespa.update(passage_batch)

    logger.info(
        f"Updating concepts for document import ID: {document_id}, "
        f"found {len(passages_in_vespa)} passages in Vespa",
    )
    text_blocks_not_in_vespa = []
    update_errors = []
    for text_block_id, concepts in aggregated_inference_results.items():
        if TextBlockId(text_block_id) not in list(passages_in_vespa.keys()):
            text_blocks_not_in_vespa.append(text_block_id)
            continue

        vespa_hit_id: VespaHitId = passages_in_vespa[TextBlockId(text_block_id)][0]
        vespa_data_id: VespaDataId = get_data_id_from_vespa_hit_id(vespa_hit_id)

        response = await _update_vespa_passage_concepts(
            vespa_data_id=vespa_data_id,
            serialised_concepts=concepts,
            vespa_connection_pool=vespa_connection_pool,
        )

        if not response.is_successful():
            update_errors.append((text_block_id, response.get_json()))

    if text_blocks_not_in_vespa or update_errors:
        raise ValueError(
            f"Error with {document_id}: {text_blocks_not_in_vespa=}, {update_errors=}"
        )

    logger.info(
        "Successfully indexed all aggregated inference results for document import ID: "
        f"{document_id} into Vespa. "
        f"Total passages updated: {len(aggregated_inference_results)}"
    )


@flow
async def index_aggregate_results_for_batch_of_documents(
    run_output_identifier: RunOutputIdentifier,
<<<<<<< HEAD
    document_stems: list[DocumentStem],
=======
>>>>>>> 1f2e8a82
    config_json: dict,
    document_ids: list[DocumentImportId] | None = None,
    indexer_max_vespa_connections: PositiveInt = (
        DEFAULT_VESPA_MAX_CONNECTIONS_AGG_INDEXER
    ),
) -> None:
    """Index aggregated inference results from a list of S3 URIs into Vespa."""

    logger = get_run_logger()

<<<<<<< HEAD
    config = Config(**config_json)
    logger.info(
        f"Running indexing for batch with config: {config}, "
        f"no. of documents: {len(document_stems)}"
    )

    if not document_stems:
=======
    if not document_ids:
>>>>>>> 1f2e8a82
        raise NotImplementedError(
            "No document stems provided. This flow is not designed to run without them."
        )

    config = Config(**config_json)
    logger.info(
        f"Running indexing for batch with config: {config}, "
        f"no. of documents: {len(document_ids)}"
    )

    temp_dir = tempfile.TemporaryDirectory()
    vespa_search_adapter = get_vespa_search_adapter_from_aws_secrets(
        cert_dir=temp_dir.name,
        vespa_private_key_param_name="VESPA_PRIVATE_KEY_FULL_ACCESS",
        vespa_public_cert_param_name="VESPA_PUBLIC_CERT_FULL_ACCESS",
    )

    async with (
        vespa_search_adapter.client.asyncio(
            connections=indexer_max_vespa_connections,  # How many tasks to have running at once
            timeout=httpx.Timeout(VESPA_MAX_TIMEOUT_MS / 1_000),  # Seconds
        ) as vespa_connection_pool
    ):
        tasks = [
            index_aggregate_results_from_s3_to_vespa(
                config=config,
                run_output_identifier=run_output_identifier,
                document_stem=document_stem,
                vespa_connection_pool=vespa_connection_pool,
            )
            for document_stem in document_stems
        ]

        results = await asyncio.gather(*tasks, return_exceptions=True)

        failures: list[Exception] = []

        for result in results:
            if isinstance(result, Exception):
                logger.exception(f"Failed to process document: {result}")
                failures.append(result)
            elif result is None:
                continue
            else:
                raise ValueError(
                    f"Unexpected type of result. Type: `{type(result)}`, value: `{result}`"
                )

        if len(failures) > 0:
            raise ValueError(
                f"Failed to process {len(failures)}/{len(results)} documents"
            )

        return None


@flow(
    log_prints=True,
    on_failure=[SlackNotify.message],
    on_crashed=[SlackNotify.message],
)
async def run_indexing_from_aggregate_results(
    run_output_identifier: RunOutputIdentifier,
<<<<<<< HEAD
    document_stems: list[DocumentStem],
=======
    document_ids: list[DocumentImportId] | None = None,
>>>>>>> 1f2e8a82
    config: Config | None = None,
    batch_size: int = DEFAULT_DOCUMENTS_BATCH_SIZE,
    indexer_concurrency_limit: PositiveInt = DEFAULT_INDEXER_CONCURRENCY_LIMIT,
    indexer_max_vespa_connections: PositiveInt = (
        DEFAULT_VESPA_MAX_CONNECTIONS_AGG_INDEXER
    ),
) -> None:
    """Index aggregated inference results from a list of S3 URIs into Vespa."""

    logger = get_run_logger()

    if config is None:
        config = await Config.create()

    logger.info(f"Running indexing with config: {config}")

<<<<<<< HEAD
    if not document_stems:
        raise NotImplementedError(
            "No document stems provided. This flow is not designed to run without them."
=======
    if not document_ids:
        logger.info(
            f"Running on all documents under run_output_identifier: {run_output_identifier}"
>>>>>>> 1f2e8a82
        )
        collected_document_ids: list[DocumentImportId] = [
            remove_translated_suffix(i)  # type: ignore[arg-type]
            for i in collect_unique_file_stems_under_prefix(
                bucket_name=config.cache_bucket_str,
                prefix=os.path.join(
                    config.aggregate_inference_results_prefix, run_output_identifier
                ),
            )
        ]
        document_ids = collected_document_ids
        logger.info(f"Found {len(document_ids)} document import ids to process.")

    flow_name = function_to_flow_name(index_aggregate_results_for_batch_of_documents)
    deployment_name = generate_deployment_name(
        flow_name=flow_name, aws_env=config.aws_env
    )

    semaphore = asyncio.Semaphore(indexer_concurrency_limit)

    with Profiler(
        printer=print,
        name="preparing tasks",
    ):
        tasks = [
            wait_for_semaphore(
                semaphore,
                run_deployment(
                    name=f"{flow_name}/{deployment_name}",
                    parameters={
                        "document_stems": batch,
                        "config_json": config.to_json(),
                        "run_output_identifier": run_output_identifier,
                        "indexer_max_vespa_connections": indexer_max_vespa_connections,
                    },
                    # Rely on the flow's own timeout, if any, to make sure it
                    # eventually ends[1].
                    #
                    # [1]:
                    # > Setting timeout to None will allow this function to
                    # > poll indefinitely.
                    timeout=None,
                ),
            )
            for batch in iterate_batch(document_stems, batch_size)
        ]

    with Profiler(
        printer=print,
        name="gathering tasks",
    ):
        results: list[FlowRun | BaseException] = await asyncio.gather(
            *tasks, return_exceptions=True
        )

    failures = []
    successes = []
    for result in results:
        if isinstance(result, BaseException):
            failures.append(result)
        else:
            successes.append(result)

    await create_aggregate_indexing_summary_artifact(
        config=config,
        document_stems=document_stems,
        successes=successes,
        failures=failures,
    )

    if failures:
        raise ValueError(
            f"Some batches of documents had failures: {len(failures)}/{len(results)} failed."
        )<|MERGE_RESOLUTION|>--- conflicted
+++ resolved
@@ -37,10 +37,7 @@
 from flows.utils import (
     Profiler,
     SlackNotify,
-<<<<<<< HEAD
-=======
     collect_unique_file_stems_under_prefix,
->>>>>>> 1f2e8a82
     iterate_batch,
     remove_translated_suffix,
     wait_for_semaphore,
@@ -185,12 +182,8 @@
 @flow
 async def index_aggregate_results_for_batch_of_documents(
     run_output_identifier: RunOutputIdentifier,
-<<<<<<< HEAD
     document_stems: list[DocumentStem],
-=======
->>>>>>> 1f2e8a82
     config_json: dict,
-    document_ids: list[DocumentImportId] | None = None,
     indexer_max_vespa_connections: PositiveInt = (
         DEFAULT_VESPA_MAX_CONNECTIONS_AGG_INDEXER
     ),
@@ -199,7 +192,6 @@
 
     logger = get_run_logger()
 
-<<<<<<< HEAD
     config = Config(**config_json)
     logger.info(
         f"Running indexing for batch with config: {config}, "
@@ -207,9 +199,6 @@
     )
 
     if not document_stems:
-=======
-    if not document_ids:
->>>>>>> 1f2e8a82
         raise NotImplementedError(
             "No document stems provided. This flow is not designed to run without them."
         )
@@ -217,7 +206,7 @@
     config = Config(**config_json)
     logger.info(
         f"Running indexing for batch with config: {config}, "
-        f"no. of documents: {len(document_ids)}"
+        f"no. of documents: {len(document_stems)}"
     )
 
     temp_dir = tempfile.TemporaryDirectory()
@@ -273,11 +262,7 @@
 )
 async def run_indexing_from_aggregate_results(
     run_output_identifier: RunOutputIdentifier,
-<<<<<<< HEAD
-    document_stems: list[DocumentStem],
-=======
-    document_ids: list[DocumentImportId] | None = None,
->>>>>>> 1f2e8a82
+    document_stems: list[DocumentStem] | None = None,
     config: Config | None = None,
     batch_size: int = DEFAULT_DOCUMENTS_BATCH_SIZE,
     indexer_concurrency_limit: PositiveInt = DEFAULT_INDEXER_CONCURRENCY_LIMIT,
@@ -294,27 +279,20 @@
 
     logger.info(f"Running indexing with config: {config}")
 
-<<<<<<< HEAD
     if not document_stems:
-        raise NotImplementedError(
-            "No document stems provided. This flow is not designed to run without them."
-=======
-    if not document_ids:
         logger.info(
             f"Running on all documents under run_output_identifier: {run_output_identifier}"
->>>>>>> 1f2e8a82
-        )
-        collected_document_ids: list[DocumentImportId] = [
-            remove_translated_suffix(i)  # type: ignore[arg-type]
-            for i in collect_unique_file_stems_under_prefix(
+        )
+        collected_document_stems: list[DocumentStem] = (
+            collect_unique_file_stems_under_prefix(  #  type: ignore[call-arg]
                 bucket_name=config.cache_bucket_str,
                 prefix=os.path.join(
                     config.aggregate_inference_results_prefix, run_output_identifier
                 ),
             )
-        ]
-        document_ids = collected_document_ids
-        logger.info(f"Found {len(document_ids)} document import ids to process.")
+        )
+        document_stems = collected_document_stems
+        logger.info(f"Found {len(document_stems)} document import ids to process.")
 
     flow_name = function_to_flow_name(index_aggregate_results_for_batch_of_documents)
     deployment_name = generate_deployment_name(
