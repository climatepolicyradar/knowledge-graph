--- conflicted
+++ resolved
@@ -115,13 +115,6 @@
     )
 
 
-<<<<<<< HEAD
-@flow(
-    retries=2,
-    retry_delay_seconds=5,
-)
-async def index_aggregate_results_from_s3_to_vespa(
-=======
 @dataclass(frozen=True)
 class SimpleConcept:
     """
@@ -134,9 +127,12 @@
     name: str
 
 
-@flow(log_prints=True)
+@flow(
+    log_prints=True,
+    retries=2,
+    retry_delay_seconds=5,
+)
 async def index_document_passages(
->>>>>>> d253e435
     config: Config,
     run_output_identifier: RunOutputIdentifier,
     document_stem: DocumentStem,
@@ -219,7 +215,11 @@
     return results
 
 
-@flow
+@flow(
+    log_prints=True,
+    retries=2,
+    retry_delay_seconds=5,
+)
 async def index_family_document(
     document_id: DocumentImportId,
     vespa_connection_pool: VespaAsync,
