import json
import tempfile
from typing import Any, Final

import boto3
import httpx
from cpr_sdk.models.search import Passage as VespaPassage
from prefect import task
from prefect.logging import get_run_logger
from pydantic import PositiveInt
from vespa.application import VespaAsync
from vespa.io import VespaResponse

from flows.aggregate_inference_results import DocumentImportId, S3Uri
from flows.boundary import (
    VESPA_MAX_TIMEOUT_MS,
    TextBlockId,
    VespaDataId,
    VespaHitId,
    get_data_id_from_vespa_hit_id,
    get_document_passages_from_vespa__generator,
    get_vespa_search_adapter_from_aws_secrets,
)

DEFAULT_INDEXER_MAX_CONNECTIONS: Final[PositiveInt] = 50


def load_json_data_from_s3(bucket: str, key: str) -> dict[str, Any]:
    """Load JSON data from an S3 URI."""

    s3 = boto3.client("s3")
    response = s3.get_object(Bucket=bucket, Key=key)
    body = response["Body"].read().decode("utf-8")
    return json.loads(body)


async def _update_vespa_passage_concepts(
    vespa_data_id: VespaDataId,
    serialised_concepts: list[dict[str, Any]],
    vespa_connection_pool: VespaAsync,
) -> VespaResponse:
    """Update a passage in Vespa with the given concepts."""

    response: VespaResponse = await vespa_connection_pool.update_data(
        schema="document_passage",
        namespace="doc_search",
        data_id=vespa_data_id,
        fields={"concepts": serialised_concepts},
    )

    return response


@task
async def index_aggregate_results_from_s3_to_vespa(
    s3_uri: S3Uri,
    document_import_id: DocumentImportId,
    vespa_connection_pool: VespaAsync,
) -> None:
    """Index aggregated inference results from S3 into Vespa for a document."""

    logger = get_run_logger()

    logger.info(f"Loading aggregated inference results from S3: {s3_uri}")
    aggregated_inference_results = load_json_data_from_s3(
        bucket=s3_uri.bucket, key=s3_uri.key
    )

    passages_generator = get_document_passages_from_vespa__generator(
        document_import_id=document_import_id,
        vespa_connection_pool=vespa_connection_pool,
    )

    passages_in_vespa: dict[TextBlockId, tuple[VespaHitId, VespaPassage]] = {}
    async for passage_batch in passages_generator:
        passages_in_vespa.update(passage_batch)

    logger.info(
        f"Updating concepts for document import ID: {document_import_id}, "
        f"found {len(passages_in_vespa)} passages in Vespa",
    )
    text_blocks_not_in_vespa = []
    update_errors = []
    for text_block_id, concepts in aggregated_inference_results.items():
        if TextBlockId(text_block_id) not in list(passages_in_vespa.keys()):
            text_blocks_not_in_vespa.append(text_block_id)
            continue

        vespa_hit_id: VespaHitId = passages_in_vespa[TextBlockId(text_block_id)][0]
        vespa_data_id: VespaDataId = get_data_id_from_vespa_hit_id(vespa_hit_id)

        response = await _update_vespa_passage_concepts(
            vespa_data_id=vespa_data_id,
            serialised_concepts=concepts,
            vespa_connection_pool=vespa_connection_pool,
        )

        if not response.is_successful():
            update_errors.append((text_block_id, response.get_json()))

    if text_blocks_not_in_vespa or update_errors:
        raise ValueError(
            f"Error with {document_import_id}: {text_blocks_not_in_vespa=}, {update_errors=}"
        )

    logger.info(
<<<<<<< HEAD
        "Successfully indexed all aggregated inference results for document import ID: %s",
        document_import_id,
    )


@flow
async def run_indexing_from_aggregate_results(
    s3_bucket: str,
    aggregate_inference_results_s3_keys: list[str],
) -> None:
    """Index aggregated inference results from a list of S3 URIs into Vespa."""

    logger = get_run_logger()
    logger.info("Starting indexing from aggregate results...")

    s3_uri_list = [
        S3Uri(bucket=s3_bucket, key=key) for key in aggregate_inference_results_s3_keys
    ]

    temp_dir = tempfile.TemporaryDirectory()
    vespa_search_adapter = get_vespa_search_adapter_from_aws_secrets(
        cert_dir=temp_dir.name,
        vespa_private_key_param_name="VESPA_PRIVATE_KEY_FULL_ACCESS",
        vespa_public_cert_param_name="VESPA_PUBLIC_CERT_FULL_ACCESS",
    )

    async with (
        vespa_search_adapter.client.asyncio(
            connections=DEFAULT_INDEXER_MAX_CONNECTIONS,  # How many tasks to have running at once
            timeout=httpx.Timeout(VESPA_MAX_TIMEOUT_MS / 1_000),  # Seconds
        ) as vespa_connection_pool
    ):
        for s3_uri in s3_uri_list:
            logger.info(f"Indexing aggregated results from S3 URI: {s3_uri}")
            await index_aggregate_results_from_s3_to_vespa(
                s3_uri=s3_uri,
                vespa_connection_pool=vespa_connection_pool,
            )
=======
        "Successfully indexed all aggregated inference results for document import ID: "
        f"{document_import_id} into Vespa. "
        f"Total passages updated: {len(aggregated_inference_results)}"
    )
>>>>>>> bafcd25f
<|MERGE_RESOLUTION|>--- conflicted
+++ resolved
@@ -104,9 +104,9 @@
         )
 
     logger.info(
-<<<<<<< HEAD
-        "Successfully indexed all aggregated inference results for document import ID: %s",
-        document_import_id,
+        "Successfully indexed all aggregated inference results for document import ID: "
+        f"{document_import_id} into Vespa. "
+        f"Total passages updated: {len(aggregated_inference_results)}"
     )
 
 
@@ -142,10 +142,4 @@
             await index_aggregate_results_from_s3_to_vespa(
                 s3_uri=s3_uri,
                 vespa_connection_pool=vespa_connection_pool,
-            )
-=======
-        "Successfully indexed all aggregated inference results for document import ID: "
-        f"{document_import_id} into Vespa. "
-        f"Total passages updated: {len(aggregated_inference_results)}"
-    )
->>>>>>> bafcd25f
+            )