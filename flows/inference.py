import asyncio
import json
import os
from collections.abc import Generator, Sequence
from dataclasses import dataclass
from datetime import timedelta
from functools import cached_property
from io import BytesIO
from pathlib import Path
from typing import Any, Final, Optional, TypeAlias, TypeVar

import boto3
import wandb
from cpr_sdk.parser_models import BaseParserOutput, BlockType
from cpr_sdk.ssm import get_aws_ssm_param
from more_itertools import flatten
from prefect import flow
from prefect.artifacts import create_table_artifact
from prefect.assets import materialize
from prefect.client.schemas.objects import FlowRun
from prefect.concurrency.asyncio import concurrency
from prefect.context import get_run_context
from prefect.logging import get_run_logger
from prefect.states import Completed, Failed, State
from prefect.utilities.names import generate_slug
<<<<<<< HEAD
from pydantic import BaseModel, ConfigDict, PositiveInt, SecretStr
=======
from pydantic import BaseModel, PositiveInt, SecretStr
from types_aiobotocore_s3.type_defs import PutObjectOutputTypeDef
>>>>>>> 81f2967f
from wandb.sdk.wandb_run import Run

from flows.utils import (
    DocumentImportId,
    DocumentStem,
    Profiler,
    S3Uri,
    SlackNotify,
    filter_non_english_language_file_stems,
    get_file_stems_for_document_id,
    iterate_batch,
    map_as_sub_flow,
    return_with,
    wait_for_semaphore,
)
from scripts.cloud import (
    AwsEnv,
    ClassifierSpec,
    disallow_latest_alias,
    get_prefect_job_variable,
)
from scripts.update_classifier_spec import parse_spec_file
from src.classifier import Classifier
from src.labelled_passage import LabelledPassage
from src.span import Span

# The "parent" AKA the higher level flows that do multiple things
PARENT_TIMEOUT_S: int = int(timedelta(hours=12).total_seconds())
# A singular task doing one thing
TASK_TIMEOUT_S: int = int(timedelta(minutes=60).total_seconds())

DOCUMENT_SOURCE_PREFIX_DEFAULT: str = "embeddings_input"
# NOTE: Comparable list being maintained at https://github.com/climatepolicyradar/navigator-search-indexer/blob/91e341b8a20affc38cd5ce90c7d5651f21a1fd7a/src/config.py#L13.
BLOCKED_BLOCK_TYPES: Final[set[BlockType]] = {
    BlockType.PAGE_NUMBER,
    BlockType.TABLE,
    BlockType.FIGURE,
}
DOCUMENT_TARGET_PREFIX_DEFAULT: str = "labelled_passages"

CLASSIFIER_CONCURRENCY_LIMIT: Final[PositiveInt] = 20
INFERENCE_BATCH_SIZE_DEFAULT: Final[PositiveInt] = 1000
AWS_ENV: str = os.environ["AWS_ENV"]
S3_BLOCK_RESULTS_CACHE: str = f"s3-bucket/cpr-{AWS_ENV}-prefect-results-cache"

DocumentRunIdentifier: TypeAlias = tuple[str, str, str]


@dataclass()
class Config:
    """Configuration used across flow runs."""

    cache_bucket: Optional[str] = None
    document_source_prefix: str = DOCUMENT_SOURCE_PREFIX_DEFAULT
    document_target_prefix: str = DOCUMENT_TARGET_PREFIX_DEFAULT
    pipeline_state_prefix: str = "input"
    bucket_region: str = "eu-west-1"
    local_classifier_dir: Path = Path("data") / "processed" / "classifiers"
    wandb_model_org: str = "climatepolicyradar_UZODYJSN66HCQ"
    wandb_model_registry: str = "wandb-registry-model"
    wandb_entity: str = "climatepolicyradar"
    wandb_api_key: Optional[SecretStr] = None
    aws_env: AwsEnv = AwsEnv(os.environ["AWS_ENV"])

    @classmethod
    async def create(cls) -> "Config":
        """Create a new Config instance with initialized values."""
        config = cls()

        if not config.cache_bucket:
            config.cache_bucket = await get_prefect_job_variable(
                "pipeline_cache_bucket_name"
            )
        if not config.wandb_api_key:
            config.wandb_api_key = SecretStr(get_aws_ssm_param("WANDB_API_KEY"))

        return config

    def to_json(self) -> dict:
        """Convert the config to a JSON serializable dictionary."""
        return {
            "cache_bucket": self.cache_bucket if self.cache_bucket else None,
            "document_source_prefix": self.document_source_prefix,
            "document_target_prefix": self.document_target_prefix,
            "pipeline_state_prefix": self.pipeline_state_prefix,
            "bucket_region": self.bucket_region,
            "local_classifier_dir": self.local_classifier_dir,
            "wandb_model_org": self.wandb_model_org,
            "wandb_model_registry": self.wandb_model_registry,
            "wandb_entity": self.wandb_entity,
            "wandb_api_key": (
                self.wandb_api_key.get_secret_value() if self.wandb_api_key else None
            ),
            "aws_env": self.aws_env,
        }


class BatchInferenceException(Exception):
    """
    Exception raised when batch inference fails.

    The data attribute of the prefect State when type is FAILED must be an object that
    an exception can be raised from. Thus, we declare a custom exception that can also
    be used to transfer the result of the batch inference run.
    """

    def __init__(self, message: str, data: dict[str, Any]):
        self.message = message
        self.data = data


class BatchInferenceResult(BaseModel):
    """Result from running inference on a batch of documents."""

    model_config = ConfigDict(arbitrary_types_allowed=True)

    successful_document_stems: set[DocumentStem] = set()
    failed_document_stems: set[tuple[DocumentStem, Exception]] = set()
    classifier_name: str
    classifier_alias: str

    @property
    def failed(self) -> bool:
        """Whether the batch failed, True if failed."""

        return self.failed_document_stems != set()


class InferenceException(Exception):
    """
    Exception raised when inference fails.

    The data attribute of the prefect State when type is FAILED must be an object that
    an exception can be raised from. Thus, we declare a custom exception that can also
    be used to transfer the results of the all the batch inference runs.
    """

    def __init__(self, message: str, data: dict[str, Any]):
        self.message = message
        self.data = data


class InferenceResult(BaseModel):
    """Result from running inference on all batches of documents."""

    model_config = ConfigDict(arbitrary_types_allowed=True)

    batch_inference_results: list[BatchInferenceResult] = []
    unexpected_failures: list[BaseException | FlowRun] = []
    successful_classifier_specs: set[ClassifierSpec] = set()
    failed_classifier_specs: set[ClassifierSpec] = set()

    @property
    def failed(self) -> bool:
        """Whether the inference failed, True if failed."""

        return (
            any([result.failed for result in self.batch_inference_results])
            or self.unexpected_failures != []
        )

    @cached_property
    def successful_document_stems(self) -> set[DocumentStem]:
        """
        The set of document stems that were successfully processed.

        A document stem is considered successful if it was succesful across all classifiers. For example,
        if a document successfully had inference run in one batch for classifier A, but failed for classifier B,
        then the document stem is considered unsuccessful.

        This is as the document would fail aggregation if there was a missing inference result for a classifier.
        """

        failed_document_stems = set(
            document_stem
            for batch_inference_result in self.batch_inference_results
            for document_stem, _ in batch_inference_result.failed_document_stems
        )

        return set(
            document_stem
            for batch_inference_result in self.batch_inference_results
            for document_stem in batch_inference_result.successful_document_stems
            if document_stem not in failed_document_stems
        )

    @cached_property
    def failed_document_stems(self) -> set[DocumentStem]:
        """The set of document stems that failed to be processed."""

        return set(
            document_stem
            for batch_inference_result in self.batch_inference_results
            for document_stem, _ in batch_inference_result.failed_document_stems
        )


def get_bucket_paginator(config: Config, prefix: str):
    """Returns an s3 paginator for the pipeline cache bucket"""
    s3 = boto3.client("s3", region_name=config.bucket_region)
    paginator = s3.get_paginator("list_objects_v2")
    return paginator.paginate(
        Bucket=config.cache_bucket,
        Prefix=prefix,
    )


def list_bucket_file_stems(config: Config) -> list[DocumentStem]:
    """
    Scan configured bucket and return all file stems.

    Where a stem refers to a file name without the extension. Often, this is the same as
    the document id, but not always as we have translated documents.
    """
    page_iterator = get_bucket_paginator(config, config.document_source_prefix)
    file_stems = []

    for p in page_iterator:
        if "Contents" in p:
            for o in p["Contents"]:
                file_stem = Path(o["Key"]).stem
                file_stems.append(file_stem)

    return file_stems


def get_latest_ingest_documents(config: Config) -> Sequence[DocumentImportId]:
    """
    Get IDs of changed documents from the latest ingest run

    Retrieves the `new_and_updated_docs.json` file from the latest ingest.
    Extracts the ids from the file, and returns them as a single list.
    """
    page_iterator = get_bucket_paginator(config, config.pipeline_state_prefix)
    file_name = "new_and_updated_documents.json"

    # First get all matching files, then sort them
    matching_files = [
        item
        for item in page_iterator.search(f"Contents[?contains(Key, '{file_name}')]")
        if item is not None
    ]

    if not matching_files:
        raise ValueError(
            f"failed to find any `{file_name}` files in "
            f"`{config.cache_bucket}/{config.pipeline_state_prefix}`"
        )

    # Sort by Key and get the last one
    latest = sorted(matching_files, key=lambda x: x["Key"])[-1]

    data = download_s3_file(config, latest["Key"])
    content = json.loads(data)
    updated = list(content["updated_documents"].keys())
    new = [d["import_id"] for d in content["new_documents"]]

    print(f"Retrieved {len(new)} new, and {len(updated)} updated from {latest['Key']}")
    return new + updated


def determine_file_stems(
    config: Config,
    use_new_and_updated: bool,
    requested_document_ids: Optional[Sequence[DocumentImportId]],
    current_bucket_file_stems: list[DocumentStem],
) -> list[DocumentStem]:
    """
    Function for identifying the file stems to process.

    File stems refer to the file name without the extension. Often, this is the same as
    the document id, but not always as we have translated documents.

    Compares the requested_document_ids to what actually exists in the bucket.
    If a document id has been requested but does not exist this will
    raise a `ValueError`. If no document ids were requested, this will
    instead return the `current_bucket_file_stems`.

    For requested document ids we identify whether there are any translated files that
    should also be processed by identifying their file stems as well.
    """
    if use_new_and_updated and requested_document_ids:
        raise ValueError(
            "`use_new_and_updated`, and `requested_document_ids` are mutually exclusive"
        )
    elif use_new_and_updated:
        requested_document_ids = get_latest_ingest_documents(config)
    elif requested_document_ids is None:
        current_bucket_file_stems__filtered = filter_non_english_language_file_stems(
            file_stems=current_bucket_file_stems
        )
        return current_bucket_file_stems__filtered

    assert config.cache_bucket

    requested_document_stems = []
    for doc_id in requested_document_ids:
        document_key = os.path.join(config.document_source_prefix, f"{doc_id}.json")
        requested_document_stems += get_file_stems_for_document_id(
            doc_id, config.cache_bucket, document_key
        )

    missing_from_bucket = list(
        set(requested_document_stems) - set(current_bucket_file_stems)
    )
    if len(missing_from_bucket) > 0:
        raise ValueError(
            f"Requested document_ids not found in bucket: {missing_from_bucket}"
        )

    return requested_document_stems


def remove_sabin_file_stems(
    file_stems: Sequence[DocumentStem],
) -> Sequence[DocumentStem]:
    """
    Remove Sabin document file stems from the list of file stems.

    File stems of the Sabin source follow the below naming convention:
    - "Sabin.document.16944.17490"
    """
    return [
        stem for stem in file_stems if not stem.startswith(("Sabin", "sabin", "SABIN"))
    ]


def download_classifier_from_wandb_to_local(
    run: Run, config: Config, classifier_name: str, alias: str
) -> str:
    """
    Download a classifier from W&B to local.

    Models referenced by weights and biases are stored in s3. This
    means that to download the model via the W&B API, we need access
    to both the s3 bucket via iam in your environment and WanDB via
    the api key.
    """
    artifact = os.path.join(config.wandb_model_registry, f"{classifier_name}:{alias}")
    print(f"Downloading artifact from W&B: {artifact}")
    artifact = run.use_artifact(artifact, type="model")
    classifier = artifact.download()
    return classifier


async def load_classifier(
    run: Run, config: Config, classifier_name: str, alias: str
) -> Classifier:
    """
    Load a classifier into memory.

    If the classifier is available locally, this will be used. Otherwise the
    classifier will be downloaded from W&B (Once implemented)
    """
    async with concurrency("load_classifier", occupy=5):
        local_classifier_path: Path = config.local_classifier_dir / classifier_name

        if not local_classifier_path.exists():
            model_cache_dir = download_classifier_from_wandb_to_local(
                run, config, classifier_name, alias
            )
            local_classifier_path = Path(model_cache_dir) / "model.pickle"

        classifier = Classifier.load(local_classifier_path)

        return classifier


def download_s3_file(config: Config, key: str):
    """Retrieve an s3 file from the pipeline cache"""

    s3 = boto3.client("s3", region_name=config.bucket_region)
    response = s3.get_object(Bucket=config.cache_bucket, Key=key)
    content = response["Body"].read().decode("utf-8")
    return content


def generate_document_source_key(config: Config, document_stem: DocumentStem) -> S3Uri:
    return S3Uri(
        bucket=config.cache_bucket,  # pyright: ignore[reportArgumentType]
        key=os.path.join(
            config.document_source_prefix,
            f"{document_stem}.json",
        ),
    )


def load_document(config: Config, file_stem: DocumentStem) -> BaseParserOutput:
    """Download and opens a parser output based on a document ID."""
    file_key = generate_document_source_key(
        config=config,
        document_stem=file_stem,
    ).key
    content = download_s3_file(config=config, key=file_key)
    document = BaseParserOutput.model_validate_json(content)
    return document


def _stringify(text: list[str]) -> str:
    return " ".join([line.strip() for line in text])


def document_passages(
    document: BaseParserOutput,
) -> Generator[tuple[str, str], None, None]:
    """Yield the text block irrespective of content type."""
    match document.document_content_type:
        case "application/pdf":
            text_blocks = document.pdf_data.text_blocks  # type: ignore
        case "text/html":
            text_blocks = document.html_data.text_blocks  # type: ignore
        case _:
            text_blocks = []
            print(
                "Unsupported document content type: "
                f"{document.document_content_type}, for "
                f"document: {document.document_id}"
            )
    for text_block in text_blocks:
        if text_block.type not in BLOCKED_BLOCK_TYPES:
            yield _stringify(text_block.text), text_block.text_block_id


T = TypeVar("T", bound=BaseModel)


def serialise_pydantic_list_as_jsonl(models: Sequence[T]) -> BytesIO:
    """
    Serialize a list of Pydantic models as JSONL (JSON Lines) format.

    Each model is serialized on a separate line using model_dump_json().
    """
    jsonl_content = "\n".join(model.model_dump_json() for model in models)
    return BytesIO(jsonl_content.encode("utf-8"))


def deserialise_pydantic_list_from_jsonl(
    jsonl_content: str, model_class: type[T]
) -> list[T]:
    """
    Deserialize JSONL (JSON Lines) format to a list of Pydantic models.

    Each line should contain a JSON object that can be parsed by the model_class.
    """
    models = []
    for line in jsonl_content.strip().split("\n"):
        if line.strip():  # Skip empty lines
            model = model_class.model_validate_json(line)
            models.append(model)
    return models


def deserialise_pydantic_list_with_fallback(
    content: str, model_class: type[T]
) -> list[T]:
    """
    Deserialize content to a list of Pydantic models with fallback support.

    First tries JSONL format, then falls back to original format (JSON array of JSON strings).
    """
    from pydantic import ValidationError

    # Try JSONL format first
    try:
        return deserialise_pydantic_list_from_jsonl(content, model_class)
    except ValidationError:
        # Fall back to original format (array of JSON strings)
        data = json.loads(content)
        return [model_class.model_validate_json(passage) for passage in data]


class SingleDocumentInferenceResult(BaseModel):
    """Labelled passages from inference on a single document."""

    labelled_passages: Sequence[LabelledPassage]
    document_stem: DocumentStem
    classifier_name: str
    classifier_alias: str


def generate_s3_uri_output(
    config: Config, inference: SingleDocumentInferenceResult
) -> S3Uri:
    return S3Uri(
        bucket=config.cache_bucket,  # pyright: ignore[reportArgumentType]
        key=os.path.join(
            config.document_target_prefix,
            inference.classifier_name,
            inference.classifier_alias,
            f"{inference.document_stem}.json",
        ),
    )


def generate_s3_uri_input(
    config: Config, inference: SingleDocumentInferenceResult
) -> Path:
    return config.local_classifier_dir / inference.classifier_name


@materialize(
    None,  # Asset key is not known yet
    retries=1,
    persist_result=False,
)
async def store_labels(
    config: Config,
    inferences: Sequence[SingleDocumentInferenceResult],
) -> tuple[
    list[SingleDocumentInferenceResult],
    list[tuple[DocumentStem, Exception]],
    list[BaseException],
]:
    """Store the labels in the cache bucket."""
    logger = get_run_logger()

    session = boto3.Session(region_name=config.bucket_region)

    s3 = session.client("s3")
    # Don't get rate-limited by AWS
    semaphore = asyncio.Semaphore(10)

    async def fn(inference) -> PutObjectOutputTypeDef:
        s3_uri = generate_s3_uri_output(config, inference)
        logger.info(
            f"Storing labels for document {inference.document_stem} at {s3_uri}"
        )

        body = serialise_pydantic_list_as_jsonl(inference.labelled_passages)

        response = s3.put_object(
            Bucket=s3_uri.bucket,
            Key=s3_uri.key,
            Body=body,
            ContentType="application/json",
        )

        return response

    tasks = [
        wait_for_semaphore(
            semaphore,
            return_with(
                inference,
                fn(inference),
            ),
        )
        for inference in inferences
    ]

    results: list[
        tuple[SingleDocumentInferenceResult, Exception | PutObjectOutputTypeDef]
        | BaseException
    ] = await asyncio.gather(*tasks, return_exceptions=True)

    successes: list[SingleDocumentInferenceResult] = []
    failures: list[tuple[DocumentStem, Exception]] = []
    # We really don't expect these, since there's a try/catch handler
    # in `return_with_id`. It is technically possible though, for
    # there to be what I'm calling here an _unknown_ failure.
    unknown_failures: list[BaseException] = []
    for result in results:
        if isinstance(result, BaseException):
            unknown_failures.append(result)
        else:
            inference, value = result
            if isinstance(value, Exception):
                logger.exception(
                    f"Failed to store label for {inference.document_stem}: {value}"
                )
                failures.append((inference.document_stem, value))
            else:
                if value["ResponseMetadata"]["HTTPStatusCode"] == 200:
                    successes.append(inference)
                else:
                    failures.append((inference.document_stem, ValueError(str(value))))

    return successes, failures, unknown_failures


def batch_text_block_inference(
    classifier: Classifier,
    all_text: list[str],
    all_block_ids: list[str],
    batch_size: int = 10,
) -> list[LabelledPassage]:
    """Runs inference and batches the text blocks"""

    outputs = []
    for batch_idx in range(0, len(all_text), batch_size):
        text_batch = all_text[batch_idx : batch_idx + batch_size]
        block_ids = all_block_ids[batch_idx : batch_idx + batch_size]

        outputs.extend(
            _text_block_inference_for_single_batch(
                classifier=classifier, text_batch=text_batch, block_ids=block_ids
            )
        )
    return outputs


def _text_block_inference_for_single_batch(
    classifier: Classifier, text_batch: list[str], block_ids: list[str]
) -> list[LabelledPassage]:
    """Runs predict on a batch of blocks."""
    spans: list[list[Span]] = classifier.predict_batch(text_batch)

    labelled_passages = [
        _get_labelled_passage_from_prediction(classifier, spans, block_id, text)
        for spans, block_id, text in zip(spans, block_ids, text_batch)
    ]

    return labelled_passages


def text_block_inference(
    classifier: Classifier, block_id: str, text: str
) -> LabelledPassage:
    """Run predict on a single text block."""
    spans: list[Span] = classifier.predict(text)

    labelled_passage = _get_labelled_passage_from_prediction(
        classifier, spans, block_id, text
    )

    return labelled_passage


def _get_labelled_passage_from_prediction(
    classifier: Classifier, spans: list[Span], block_id: str, text: str
) -> LabelledPassage:
    """Creates the LabelledPassage from the list of spans output by the classifier"""
    # If there were no inference results, don't include the concept
    if not spans:
        metadata = {}
    else:
        # Remove the labelled passages from the concept to reduce the
        # size of the metadata.
        concept_no_labelled_passages = classifier.concept.model_copy(
            update={"labelled_passages": []}
        )

        concept = concept_no_labelled_passages.model_dump()

        metadata = {"concept": concept}

    return LabelledPassage(
        id=block_id,
        text=text,
        spans=spans,
        metadata=metadata,
    )


async def run_classifier_inference_on_document(
    config: Config,
    file_stem: DocumentStem,
    classifier_name: str,
    classifier_alias: str,
    classifier: Classifier,
) -> SingleDocumentInferenceResult:
    """Run the classifier inference flow on a document."""
    print(f"Loading document with file stem {file_stem}")
    document = load_document(config, file_stem)
    print(f"Loaded document with file stem {file_stem}")

    # Don't run inference on documents that have no text or languages as well as HTML
    # documents with no valid text.
    no_text_and_no_languages: bool = (
        not document.languages
        and document.pdf_data is None
        and document.html_data is None
    )
    html_and_invalid_text: bool = (
        document.html_data is not None and not document.html_data.has_valid_text
    )
    if no_text_and_no_languages or html_and_invalid_text:
        return SingleDocumentInferenceResult(
            labelled_passages=[],
            document_stem=file_stem,
            classifier_name=classifier_name,
            classifier_alias=classifier_alias,
        )

    # Raise on non-English documents
    if document.languages != ["en"]:
        raise ValueError(
            f"Cannot run inference on {file_stem} as it has non-English language: "
            f"{document.languages}"
        )

    doc_labels: list[LabelledPassage] = []
    for text, block_id in document_passages(document):
        labelled_passages = text_block_inference(
            classifier=classifier, block_id=block_id, text=text
        )
        doc_labels.append(labelled_passages)

    return SingleDocumentInferenceResult(
        labelled_passages=doc_labels,
        document_stem=file_stem,
        classifier_name=classifier_name,
        classifier_alias=classifier_alias,
    )


async def create_inference_on_batch_summary_artifact(
    successes: Sequence[SingleDocumentInferenceResult],
    failures: Sequence[tuple[DocumentStem, Exception]],
    unknown_failures: Sequence[BaseException],
    flow_run_name: str | None,
):
    """Create an artifact with a summary about a batch inference run."""

    total_documents = len(successes) + len(failures) + len(unknown_failures)
    successful_documents = len(successes)
    failed_documents = len(failures)
    unknown_failures_count = len(unknown_failures)

    overview_description = f"""# Batch Inference Summary

## Overview
- **Flow Run**: {flow_run_name or "Unknown"}
- **Total documents processed**: {total_documents}
- **Successful documents**: {successful_documents}
- **Failed documents**: {failed_documents}
- **Unknown failures**: {unknown_failures_count}
"""

    document_details = (
        [
            {
                "Document stem": single_document_inference_result.document_stem,
                "Status": "✓",
                "Exception": "N/A",
            }
            for single_document_inference_result in successes
        ]
        + [
            {
                "Document stem": document_stem,
                "Status": "✗",
                "Exception": str(exc),
            }
            for document_stem, exc in failures
        ]
        + [
            {
                "Document stem": "Unknown",
                "Status": "✗",
                "Exception": str(exc),
            }
            for exc in unknown_failures
        ]
    )

    if not flow_run_name:
        flow_run_name = f"unknown-{generate_slug(2)}"

    await create_table_artifact(
        key=f"batch-inference-{flow_run_name}",
        table=document_details,
        description=overview_description,
    )


<<<<<<< HEAD
@flow(log_prints=True, result_storage=S3_BLOCK_RESULTS_CACHE)
=======
def generate_assets(
    config: Config,
    inferences: Sequence[SingleDocumentInferenceResult],
) -> Sequence[str]:
    return [str(generate_s3_uri_output(config, inference)) for inference in inferences]


def generate_asset_deps(
    config: Config,
    inferences: Sequence[SingleDocumentInferenceResult],
) -> Sequence[str]:
    return list(
        flatten(
            [
                (
                    f"wandb://{config.wandb_entity}/{config.wandb_model_registry}/{inference.classifier_name}:{inference.classifier_alias}",
                    str(
                        generate_document_source_key(
                            config=config,
                            document_stem=inference.document_stem,
                        )
                    ),
                )
                for inference in inferences
            ]
        )
    )


@flow(log_prints=True)
>>>>>>> 81f2967f
async def inference_batch_of_documents(
    batch: list[DocumentStem],
    config_json: dict,
    classifier_name: str,
    classifier_alias: str,
) -> State:
    """
    Run classifier inference on a batch of documents.

    This reflects the unit of work that should be run in one of many paralellised
    docker containers.
    """
    logger = get_run_logger()

    config_json["wandb_api_key"] = (
        SecretStr(config_json["wandb_api_key"])
        if config_json["wandb_api_key"]
        else None
    )
    config_json["local_classifier_dir"] = Path(config_json["local_classifier_dir"])
    config = Config(**config_json)

    wandb.login(key=config.wandb_api_key.get_secret_value())  # pyright: ignore[reportOptionalMemberAccess, reportAttributeAccessIssue]
    run = wandb.init(  # pyright: ignore[reportAttributeAccessIssue]
        entity=config.wandb_entity,
        job_type="concept_inference",
    )

    logger.info(
        f"Loading classifier with name: {classifier_name}, and alias: {classifier_alias}"  # noqa: E501
    )
    classifier = await load_classifier(
        run,
        config,
        classifier_name,
        classifier_alias,
    )
    logger.info(
        f"Loaded classifier with name: {classifier_name}, and alias: {classifier_alias}"  # noqa: E501
    )

    tasks = [
        return_with(
            file_stem,
            run_classifier_inference_on_document(
                config=config,
                file_stem=file_stem,
                classifier_name=classifier_name,
                classifier_alias=classifier_alias,
                classifier=classifier,
            ),
        )
        for file_stem in batch
    ]

    results: list[
        tuple[DocumentStem, Exception | SingleDocumentInferenceResult] | BaseException
    ] = await asyncio.gather(*tasks, return_exceptions=True)

    inferences_successes: list[SingleDocumentInferenceResult] = []
    inferences_failures: list[tuple[DocumentStem, Exception]] = []
    # We really don't expect these, since there's a try/catch handler
    # in `return_with_id`. It is technically possible though, for
    # there to be what I'm calling here an _unknown_ failure.
    inferences_unknown_failures: list[BaseException] = []
    for result in results:
        if isinstance(result, BaseException):
            inferences_unknown_failures.append(result)
        else:
            document_stem, value = result
            if isinstance(value, Exception):
                logger.exception(f"Failed to process document {document_stem}: {value}")
                inferences_failures.append((document_stem, value))
            else:
                inferences_successes.append(value)

    (
        store_labels_successes,
        store_labels_failures,
        store_labels_unknown_failures,
    ) = await store_labels.with_options(  # pyright: ignore[reportFunctionMemberAccess]
        assets=generate_assets(config, inferences_successes),
        asset_deps=generate_asset_deps(config, inferences_successes),
    )(config=config, inferences=inferences_successes)

    # This doesn't need to be combined since successes are funnelled
    # through all steps.
    #
    # Failures are possibly reduced at each step.
    all_successes = store_labels_successes
    # Combine the multiple places that have reports
    all_failures = inferences_failures + store_labels_failures
    all_unknown_failures = inferences_unknown_failures + store_labels_unknown_failures

    # https://docs.prefect.io/v3/concepts/runtime-context#access-the-run-context-directly
    run_context = get_run_context()
    flow_run_name: str | None
    if run_context:
        flow_run_name = str(run_context.flow_run.name)
    else:
        flow_run_name = None

    await create_inference_on_batch_summary_artifact(
        all_successes,
        all_failures,
        all_unknown_failures,
        flow_run_name,
    )

<<<<<<< HEAD
    batch_inference_result = BatchInferenceResult(
        successful_document_stems=set(successes),
        failed_document_stems=set(failures),
        classifier_name=classifier_name,
        classifier_alias=classifier_alias,
    )
=======
    if len(all_failures) + len(all_unknown_failures) > 0:
        raise ValueError(
            f"Failed to process {len(all_failures) + len(all_unknown_failures)}/{len(results)} documents"
        )
>>>>>>> 81f2967f

    if batch_inference_result.failed:
        message = (
            f"Failed to run inference on {len(failures) + len(unknown_failures)}/"
            f"{len(results)} documents."
        )
        return Failed(
            message=message,
            data=BatchInferenceException(
                message=message,
                data=batch_inference_result.model_dump(),
            ),
        )
    return Completed(
        message=f"Successfully ran inference on all ({len(results)}) documents in batch.",
        data=batch_inference_result.model_dump(),
    )


@Profiler(
    printer=print,
    name="processing results",
)
def group_inference_results_into_states(
    successes_in: Sequence[FlowRun],
    failures_in: Sequence[BaseException | FlowRun],
) -> tuple[
    list[FlowRun | BaseException],
    dict[ClassifierSpec, FlowRun],
]:
    """Group results of sub-runs into the different states of success and failure."""
    successes: dict[ClassifierSpec, FlowRun] = {}

    for success in successes_in:
        classifier_spec = ClassifierSpec(
            name=success.parameters["classifier_name"],
            alias=success.parameters["classifier_alias"],
        )
        successes[classifier_spec] = success

    return list(failures_in), successes


@flow(
    log_prints=True,
    on_failure=[SlackNotify.message],
    on_crashed=[SlackNotify.message],
)
async def inference(
    classifier_specs: Sequence[ClassifierSpec] | None = None,
    document_ids: Sequence[DocumentImportId] | None = None,
    use_new_and_updated: bool = False,
    config: Config | None = None,
    batch_size: int = INFERENCE_BATCH_SIZE_DEFAULT,
    classifier_concurrency_limit: PositiveInt = CLASSIFIER_CONCURRENCY_LIMIT,
) -> State:
    """
    Flow to run inference on documents within a bucket prefix.

    Default behaviour is to run on everything, pass document_ids to
    limit to specific files.

    Iterates: classifiers > documents > passages. Loading output into s3

    params:
    - document_ids: List of document ids to run inference on
    - classifier_spec: List of classifier names and aliases (alias tag
      for the version) to run inference with
    - config: A Config object, uses the default if not given. Usually
      there is no need to change this outside of local dev
    """
    if not config:
        config = await Config.create()

    print(f"Running with config: {config}")

    current_bucket_file_stems = list_bucket_file_stems(config=config)
    validated_file_stems = determine_file_stems(
        config=config,
        use_new_and_updated=use_new_and_updated,
        requested_document_ids=document_ids,
        current_bucket_file_stems=current_bucket_file_stems,
    )
    filtered_file_stems = remove_sabin_file_stems(validated_file_stems)

    if classifier_specs is None:
        classifier_specs = parse_spec_file(config.aws_env)

    disallow_latest_alias(classifier_specs)

    print(
        f"Running with {len(filtered_file_stems)} documents and "
        f"{len(classifier_specs)} classifiers"
    )

    all_raw_successes = []
    all_raw_failures = []

    for classifier_spec in classifier_specs:
        batches = iterate_batch(filtered_file_stems, batch_size)

        def parameters(
            batch: Sequence[DocumentStem],
        ) -> dict[str, Any]:
            return {
                "batch": batch,
                "config_json": config.to_json(),
                "classifier_name": classifier_spec.name,
                "classifier_alias": classifier_spec.alias,
            }

        with Profiler(
            printer=print,
            name="running classifier inference with map_as_sub_flow",
        ):
            raw_successes, raw_failures = await map_as_sub_flow(
                fn=inference_batch_of_documents,
                aws_env=config.aws_env,
                counter=classifier_concurrency_limit,
                batches=batches,
                parameters=parameters,
                unwrap_result=True,
            )

            all_raw_successes.extend(raw_successes)
            all_raw_failures.extend(raw_failures)

    _, successes = group_inference_results_into_states(
        all_raw_successes, all_raw_failures
    )
    failures_classifier_specs = set(classifier_specs) - set(successes.keys())

    batch_inference_results: list[BatchInferenceResult] = [
        BatchInferenceResult(**result) for result in all_raw_successes
    ]

    inference_result = InferenceResult(
        batch_inference_results=batch_inference_results,
        unexpected_failures=all_raw_failures,
        successful_classifier_specs=successes.keys(),
        failed_classifier_specs=failures_classifier_specs,
    )

    await create_inference_summary_artifact(
        config=config,
        inference_result=inference_result,
    )

    if inference_result.failed:
        message = "Some inference batches had failures!"
        return Failed(
            message=message,
            data=InferenceException(
                message=message,
                data=inference_result.model_dump(),
            ),
        )
    return Completed(
        message="Successfully ran inference on all batches!",
        data=inference_result.model_dump(),
    )


async def create_inference_summary_artifact(
    config: Config, inference_result: InferenceResult
) -> None:
    """Create an artifact with a summary about the inference run."""

    # Prepare summary data for the artifact
    total_documents = len(inference_result.successful_document_stems) + len(
        inference_result.failed_document_stems
    )
    total_classifiers = len(inference_result.successful_classifier_specs) + len(
        inference_result.failed_classifier_specs
    )
    successful_classifiers = len(inference_result.successful_classifier_specs)
    failed_classifiers = len(inference_result.failed_classifier_specs)

    # Format the overview information as a string for the description
    overview_description = f"""# Classifier Inference Summary

## Overview
- **Environment**: {config.aws_env.value}
- **Total documents processed**: {total_documents}
- **Total classifiers**: {total_classifiers}
- **Successful classifiers**: {successful_classifiers}
- **Failed classifiers**: {failed_classifiers}
"""

    # Create classifier details table
    classifier_details = [
        {"Classifier": spec.name, "Alias": spec.alias, "Status": "✓"}
        for spec in inference_result.successful_classifier_specs
    ] + [
        {"Classifier": spec.name, "Alias": spec.alias, "Status": "✗"}
        for spec in inference_result.failed_classifier_specs
    ]

    _ = create_table_artifact(
        key=f"classifier-inference-{config.aws_env.value}",
        table=classifier_details,
        description=overview_description,
    )<|MERGE_RESOLUTION|>--- conflicted
+++ resolved
@@ -23,12 +23,8 @@
 from prefect.logging import get_run_logger
 from prefect.states import Completed, Failed, State
 from prefect.utilities.names import generate_slug
-<<<<<<< HEAD
 from pydantic import BaseModel, ConfigDict, PositiveInt, SecretStr
-=======
-from pydantic import BaseModel, PositiveInt, SecretStr
 from types_aiobotocore_s3.type_defs import PutObjectOutputTypeDef
->>>>>>> 81f2967f
 from wandb.sdk.wandb_run import Run
 
 from flows.utils import (
@@ -147,6 +143,7 @@
 
     successful_document_stems: set[DocumentStem] = set()
     failed_document_stems: set[tuple[DocumentStem, Exception]] = set()
+    unknown_failures: list[BaseException] = []
     classifier_name: str
     classifier_alias: str
 
@@ -154,7 +151,7 @@
     def failed(self) -> bool:
         """Whether the batch failed, True if failed."""
 
-        return self.failed_document_stems != set()
+        return self.failed_document_stems != set() or self.unknown_failures != []
 
 
 class InferenceException(Exception):
@@ -795,9 +792,6 @@
     )
 
 
-<<<<<<< HEAD
-@flow(log_prints=True, result_storage=S3_BLOCK_RESULTS_CACHE)
-=======
 def generate_assets(
     config: Config,
     inferences: Sequence[SingleDocumentInferenceResult],
@@ -827,8 +821,7 @@
     )
 
 
-@flow(log_prints=True)
->>>>>>> 81f2967f
+@flow(log_prints=True, result_storage=S3_BLOCK_RESULTS_CACHE)
 async def inference_batch_of_documents(
     batch: list[DocumentStem],
     config_json: dict,
@@ -938,23 +931,17 @@
         flow_run_name,
     )
 
-<<<<<<< HEAD
     batch_inference_result = BatchInferenceResult(
-        successful_document_stems=set(successes),
-        failed_document_stems=set(failures),
+        successful_document_stems=set([i.document_stem for i in inferences_successes]),
+        failed_document_stems=set(inferences_failures),
+        unknown_failures=inferences_unknown_failures,
         classifier_name=classifier_name,
         classifier_alias=classifier_alias,
     )
-=======
-    if len(all_failures) + len(all_unknown_failures) > 0:
-        raise ValueError(
-            f"Failed to process {len(all_failures) + len(all_unknown_failures)}/{len(results)} documents"
-        )
->>>>>>> 81f2967f
 
     if batch_inference_result.failed:
         message = (
-            f"Failed to run inference on {len(failures) + len(unknown_failures)}/"
+            f"Failed to run inference on {len(inferences_failures) + len(inferences_unknown_failures)}/"
             f"{len(results)} documents."
         )
         return Failed(
