import asyncio
import json
import os
from collections import defaultdict
from collections.abc import Generator, Sequence
from datetime import timedelta
from functools import cached_property
from io import BytesIO
from pathlib import Path
from typing import Any, Final, Iterable, Optional, TypeAlias

import boto3
import coiled
import wandb
from cpr_sdk.parser_models import BaseParserOutput, BlockType
from more_itertools import flatten
from mypy_boto3_s3.type_defs import PutObjectOutputTypeDef
from prefect import flow
from prefect.artifacts import create_table_artifact
from prefect.assets import materialize
from prefect.client.schemas.objects import FlowRun
from prefect.concurrency.asyncio import concurrency
from prefect.context import FlowRunContext, get_run_context
from prefect.logging import get_run_logger
from prefect.utilities.names import generate_slug
from pydantic import BaseModel, ConfigDict, PositiveInt, SecretStr, ValidationError
from wandb.sdk.wandb_run import Run

from flows.config import Config
from flows.utils import (
    DEFAULT_GPU_VM_TYPES,
    DocumentImportId,
    DocumentStem,
    Fault,
    JsonDict,
    Profiler,
    S3Uri,
    SlackNotify,
    filter_non_english_language_file_stems,
    get_file_stems_for_document_id,
    iterate_batch,
    map_as_sub_flow,
    return_with,
    wait_for_semaphore,
)
<<<<<<< HEAD
from src.classifier import Classifier
from src.cloud import (
    AwsEnv,
=======
from scripts.cloud import (
>>>>>>> 9336285e
    ClassifierSpec,
    disallow_latest_alias,
    parse_spec_file,
)
from src.labelled_passage import LabelledPassage
from src.span import Span

# The "parent" AKA the higher level flows that do multiple things
PARENT_TIMEOUT_S: int = int(timedelta(hours=12).total_seconds())
# A singular task doing one thing
TASK_TIMEOUT_S: int = int(timedelta(minutes=60).total_seconds())

# NOTE: Comparable list being maintained at https://github.com/climatepolicyradar/navigator-search-indexer/blob/91e341b8a20affc38cd5ce90c7d5651f21a1fd7a/src/config.py#L13.
BLOCKED_BLOCK_TYPES: Final[set[BlockType]] = {
    BlockType.PAGE_NUMBER,
    BlockType.TABLE,
    BlockType.FIGURE,
}

CLASSIFIER_CONCURRENCY_LIMIT: Final[PositiveInt] = 20
INFERENCE_BATCH_SIZE_DEFAULT: Final[PositiveInt] = 1000

DocumentRunIdentifier: TypeAlias = tuple[str, str, str]


class BatchInferenceResult(BaseModel):
    """Result from running inference on a batch of documents."""

    model_config = ConfigDict(arbitrary_types_allowed=True)

    batch_document_stems: list[DocumentStem]
    successful_document_stems: list[DocumentStem]
    classifier_name: str
    classifier_alias: str

    @property
    def failed(self) -> bool:
        """Whether the batch failed, True if failed."""

        return len(self.batch_document_stems) != len(self.successful_document_stems)


class InferenceResult(BaseModel):
    """Result from running inference on all batches of documents."""

    model_config = ConfigDict(arbitrary_types_allowed=True)

    document_stems: list[DocumentStem]
    classifier_specs: list[ClassifierSpec]
    batch_inference_results: list[BatchInferenceResult] = []
    successful_classifier_specs: list[ClassifierSpec] = []
    failed_classifier_specs: list[ClassifierSpec] = []

    @property
    def failed(self) -> bool:
        """Whether the inference failed, True if failed."""

        return any([result.failed for result in self.batch_inference_results]) or len(
            self.document_stems
        ) != len(self.fully_successfully_classified_document_stems)

    @cached_property
    def fully_successfully_classified_document_stems(self) -> set[DocumentStem]:
        """
        The set of document stems that were successfully processed.

        A document stem is considered successful if it was successful across all
        classifiers. For example, if a document successfully had inference run in one
        batch for classifier A, but failed for classifier B, then the document stem is
        considered unsuccessful.

        This is as the document would fail aggregation if there was a missing inference
        result for a classifier.
        """

        document_classifier_mapping: dict[DocumentStem, set[ClassifierSpec]] = (
            defaultdict(set)
        )

        for batch_inference_result in self.batch_inference_results:
            classifier_spec = ClassifierSpec(
                name=batch_inference_result.classifier_name,
                alias=batch_inference_result.classifier_alias,
            )

            for document_stem in batch_inference_result.successful_document_stems:
                document_classifier_mapping[document_stem].add(classifier_spec)

        expected_classifier_specs = set(self.classifier_specs)

        return {
            document_stem
            for document_stem, successful_classifiers in document_classifier_mapping.items()
            if successful_classifiers >= expected_classifier_specs
        }


def get_bucket_paginator(config: Config, prefix: str):
    """Returns an s3 paginator for the pipeline cache bucket"""
    s3 = boto3.client("s3", region_name=config.bucket_region)
    paginator = s3.get_paginator("list_objects_v2")
    return paginator.paginate(
        Bucket=config.cache_bucket,  # pyright: ignore[reportArgumentType]
        Prefix=prefix,
    )


def list_bucket_file_stems(config: Config) -> list[DocumentStem]:
    """
    Scan configured bucket and return all file stems.

    Where a stem refers to a file name without the extension. Often, this is the same as
    the document id, but not always as we have translated documents.
    """
    page_iterator = get_bucket_paginator(
        config, config.inference_document_source_prefix
    )
    file_stems = []

    for p in page_iterator:
        if "Contents" in p:
            for o in p["Contents"]:
                file_stem = Path(o["Key"]).stem  # pyright: ignore[reportTypedDictNotRequiredAccess]
                file_stems.append(file_stem)

    return file_stems


def get_latest_ingest_documents(config: Config) -> Sequence[DocumentImportId]:
    """
    Get IDs of changed documents from the latest ingest run

    Retrieves the `new_and_updated_docs.json` file from the latest ingest.
    Extracts the ids from the file, and returns them as a single list.
    """
    page_iterator = get_bucket_paginator(config, config.pipeline_state_prefix)
    file_name = "new_and_updated_documents.json"

    # First get all matching files, then sort them
    matching_files = [
        item
        for item in page_iterator.search(f"Contents[?contains(Key, '{file_name}')]")
        if item is not None
    ]

    if not matching_files:
        raise ValueError(
            f"failed to find any `{file_name}` files in "
            f"`{config.cache_bucket}/{config.pipeline_state_prefix}`"
        )

    # Sort by Key and get the last one
    latest = sorted(matching_files, key=lambda x: x["Key"])[-1]

    data = download_s3_file(config, latest["Key"])
    content = json.loads(data)
    updated = list(content["updated_documents"].keys())
    new = [d["import_id"] for d in content["new_documents"]]

    print(f"Retrieved {len(new)} new, and {len(updated)} updated from {latest['Key']}")
    return new + updated


def determine_file_stems(
    config: Config,
    use_new_and_updated: bool,
    requested_document_ids: Optional[Sequence[DocumentImportId]],
    current_bucket_file_stems: list[DocumentStem],
) -> list[DocumentStem]:
    """
    Function for identifying the file stems to process.

    File stems refer to the file name without the extension. Often, this is the same as
    the document id, but not always as we have translated documents.

    Compares the requested_document_ids to what actually exists in the bucket.
    If a document id has been requested but does not exist this will
    raise a `ValueError`. If no document ids were requested, this will
    instead return the `current_bucket_file_stems`.

    For requested document ids we identify whether there are any translated files that
    should also be processed by identifying their file stems as well.
    """
    if use_new_and_updated and requested_document_ids:
        raise ValueError(
            "`use_new_and_updated`, and `requested_document_ids` are mutually exclusive"
        )
    elif use_new_and_updated:
        requested_document_ids = get_latest_ingest_documents(config)
    elif requested_document_ids is None:
        current_bucket_file_stems__filtered = filter_non_english_language_file_stems(
            file_stems=current_bucket_file_stems
        )
        return current_bucket_file_stems__filtered

    assert config.cache_bucket

    requested_document_stems = []
    for doc_id in requested_document_ids:
        document_key = os.path.join(
            config.inference_document_source_prefix, f"{doc_id}.json"
        )
        requested_document_stems += get_file_stems_for_document_id(
            doc_id, config.cache_bucket, document_key
        )

    missing_from_bucket = list(
        set(requested_document_stems) - set(current_bucket_file_stems)
    )
    if len(missing_from_bucket) > 0:
        raise ValueError(
            f"Requested document_ids not found in bucket: {missing_from_bucket}"
        )

    return requested_document_stems


def remove_sabin_file_stems(
    file_stems: Sequence[DocumentStem],
) -> Sequence[DocumentStem]:
    """
    Remove Sabin document file stems from the list of file stems.

    File stems of the Sabin source follow the below naming convention:
    - "Sabin.document.16944.17490"
    """
    return [
        stem for stem in file_stems if not stem.startswith(("Sabin", "sabin", "SABIN"))
    ]


def download_classifier_from_wandb_to_local(
    run: Run, config: Config, classifier_name: str, alias: str
) -> str:
    """
    Download a classifier from W&B to local.

    Models referenced by weights and biases are stored in s3. This
    means that to download the model via the W&B API, we need access
    to both the s3 bucket via iam in your environment and WanDB via
    the api key.
    """
    artifact = os.path.join(config.wandb_model_registry, f"{classifier_name}:{alias}")
    print(f"Downloading artifact from W&B: {artifact}")
    artifact = run.use_artifact(artifact, type="model")
    classifier = artifact.download()
    return classifier


async def load_classifier(
    run: Run, config: Config, classifier_name: str, alias: str
) -> Classifier:
    """
    Load a classifier into memory.

    If the classifier is available locally, this will be used. Otherwise the
    classifier will be downloaded from W&B (Once implemented)
    """
    async with concurrency("load_classifier", occupy=5):
        local_classifier_path: Path = config.local_classifier_dir / classifier_name

        if not local_classifier_path.exists():
            model_cache_dir = download_classifier_from_wandb_to_local(
                run, config, classifier_name, alias
            )
            local_classifier_path = Path(model_cache_dir) / "model.pickle"

        classifier = Classifier.load(local_classifier_path)

        return classifier


def download_s3_file(config: Config, key: str):
    """Retrieve an s3 file from the pipeline cache"""

    s3 = boto3.client("s3", region_name=config.bucket_region)
    response = s3.get_object(
        Bucket=config.cache_bucket,  # pyright: ignore[reportArgumentType]
        Key=key,
    )
    content = response["Body"].read().decode("utf-8")
    return content


def generate_document_source_key(config: Config, document_stem: DocumentStem) -> S3Uri:
    return S3Uri(
        bucket=config.cache_bucket,  # pyright: ignore[reportArgumentType]
        key=os.path.join(
            config.inference_document_source_prefix,
            f"{document_stem}.json",
        ),
    )


def load_document(config: Config, file_stem: DocumentStem) -> BaseParserOutput:
    """Download and opens a parser output based on a document ID."""
    file_key = generate_document_source_key(
        config=config,
        document_stem=file_stem,
    ).key
    content = download_s3_file(config=config, key=file_key)
    document = BaseParserOutput.model_validate_json(content)
    return document


def _stringify(text: list[str]) -> str:
    return " ".join([line.strip() for line in text])


def document_passages(
    document: BaseParserOutput,
) -> Generator[tuple[str, str], None, None]:
    """Yield the text block irrespective of content type."""
    text_blocks = document.get_text_blocks()

    for text_block in text_blocks:
        if text_block.type not in BLOCKED_BLOCK_TYPES:
            yield _stringify(text_block.text), text_block.text_block_id


def serialise_pydantic_list_as_jsonl[T: BaseModel](models: Sequence[T]) -> BytesIO:
    """
    Serialize a list of Pydantic models as JSONL (JSON Lines) format.

    Each model is serialized on a separate line using model_dump_json().
    """
    jsonl_content = "\n".join(model.model_dump_json() for model in models)
    return BytesIO(jsonl_content.encode("utf-8"))


def deserialise_pydantic_list_from_jsonl[T: BaseModel](
    jsonl_content: str, model_class: type[T]
) -> list[T]:
    """
    Deserialize JSONL (JSON Lines) format to a list of Pydantic models.

    Each line should contain a JSON object that can be parsed by the model_class.
    """
    models = []
    for line in jsonl_content.strip().split("\n"):
        if line.strip():  # Skip empty lines
            model = model_class.model_validate_json(line)
            models.append(model)
    return models


def deserialise_pydantic_list_with_fallback[T: BaseModel](
    content: str, model_class: type[T]
) -> list[T]:
    """
    Deserialize content to a list of Pydantic models with fallback support.

    First tries JSONL format, then falls back to original format (JSON array of JSON strings).
    """
    # Try JSONL format first
    try:
        return deserialise_pydantic_list_from_jsonl(content, model_class)
    except ValidationError:
        # Fall back to original format (array of JSON strings)
        data = json.loads(content)
        return [model_class.model_validate_json(passage) for passage in data]


class SingleDocumentInferenceResult(BaseModel):
    """Labelled passages from inference on a single document."""

    labelled_passages: Sequence[LabelledPassage]
    document_stem: DocumentStem
    classifier_name: str
    classifier_alias: str


def generate_s3_uri_output(
    config: Config, inference: SingleDocumentInferenceResult
) -> S3Uri:
    return S3Uri(
        bucket=config.cache_bucket,  # pyright: ignore[reportArgumentType]
        key=os.path.join(
            config.inference_document_target_prefix,
            inference.classifier_name,
            inference.classifier_alias,
            f"{inference.document_stem}.json",
        ),
    )


def generate_s3_uri_input(
    config: Config, inference: SingleDocumentInferenceResult
) -> Path:
    return config.local_classifier_dir / inference.classifier_name


@materialize(
    "foo://bar",  # Asset key is not known yet
    retries=1,
    persist_result=False,
)
async def store_labels(
    config: Config,
    inferences: Sequence[SingleDocumentInferenceResult],
) -> tuple[
    list[SingleDocumentInferenceResult],
    list[tuple[DocumentStem, Exception]],
    list[BaseException],
]:
    """Store the labels in the cache bucket."""
    logger = get_run_logger()

    session = boto3.Session(region_name=config.bucket_region)

    s3 = session.client("s3")
    # Don't get rate-limited by AWS
    semaphore = asyncio.Semaphore(10)

    async def fn(inference: SingleDocumentInferenceResult) -> PutObjectOutputTypeDef:
        s3_uri = generate_s3_uri_output(config, inference)
        logger.info(
            f"Storing labels for document {inference.document_stem} at {s3_uri}"
        )

        body = serialise_pydantic_list_as_jsonl(inference.labelled_passages)

        response = s3.put_object(
            Bucket=s3_uri.bucket,
            Key=s3_uri.key,
            Body=body,
            ContentType="application/json",
        )

        return response

    tasks = [
        wait_for_semaphore(
            semaphore,
            return_with(
                inference,
                fn(inference),
            ),
        )
        for inference in inferences
    ]

    results: list[
        tuple[SingleDocumentInferenceResult, Exception | PutObjectOutputTypeDef]
        | BaseException
    ] = await asyncio.gather(*tasks, return_exceptions=True)

    successes: list[SingleDocumentInferenceResult] = []
    failures: list[tuple[DocumentStem, Exception]] = []
    # We really don't expect these, since there's a try/catch handler
    # in `return_with_id`. It is technically possible though, for
    # there to be what I'm calling here an _unknown_ failure.
    unknown_failures: list[BaseException] = []
    for result in results:
        if isinstance(result, BaseException):
            unknown_failures.append(result)
        else:
            inference, value = result
            if isinstance(value, Exception):
                logger.exception(
                    f"Failed to store label for {inference.document_stem}: {value}"
                )
                failures.append((inference.document_stem, value))
            else:
                if value["ResponseMetadata"]["HTTPStatusCode"] == 200:
                    successes.append(inference)
                else:
                    failures.append((inference.document_stem, ValueError(str(value))))

    return successes, failures, unknown_failures


def batch_text_block_inference(
    classifier: Classifier,
    all_text: list[str],
    all_block_ids: list[str],
    batch_size: int = 10,
) -> list[LabelledPassage]:
    """Runs inference and batches the text blocks"""

    outputs = []
    for batch_idx in range(0, len(all_text), batch_size):
        text_batch = all_text[batch_idx : batch_idx + batch_size]
        block_ids = all_block_ids[batch_idx : batch_idx + batch_size]

        outputs.extend(
            _text_block_inference_for_single_batch(
                classifier=classifier, text_batch=text_batch, block_ids=block_ids
            )
        )
    return outputs


def _text_block_inference_for_single_batch(
    classifier: Classifier, text_batch: list[str], block_ids: list[str]
) -> list[LabelledPassage]:
    """Runs predict on a batch of blocks."""
    spans: list[list[Span]] = classifier.predict_batch(text_batch)

    labelled_passages = [
        _get_labelled_passage_from_prediction(classifier, spans, block_id, text)
        for spans, block_id, text in zip(spans, block_ids, text_batch)
    ]

    return labelled_passages


def text_block_inference(
    classifier: Classifier, block_id: str, text: str
) -> LabelledPassage:
    """Run predict on a single text block."""
    spans: list[Span] = classifier.predict(text)

    labelled_passage = _get_labelled_passage_from_prediction(
        classifier, spans, block_id, text
    )

    return labelled_passage


def _get_labelled_passage_from_prediction(
    classifier: Classifier, spans: list[Span], block_id: str, text: str
) -> LabelledPassage:
    """Creates the LabelledPassage from the list of spans output by the classifier"""
    # If there were no inference results, don't include the concept
    if not spans:
        metadata = {}
    else:
        # Remove the labelled passages from the concept to reduce the
        # size of the metadata.
        concept_no_labelled_passages = classifier.concept.model_copy(
            update={"labelled_passages": []}
        )

        concept = concept_no_labelled_passages.model_dump()

        metadata = {"concept": concept}

    return LabelledPassage(
        id=block_id,
        text=text,
        spans=spans,
        metadata=metadata,
    )


async def run_classifier_inference_on_document(
    config: Config,
    file_stem: DocumentStem,
    classifier_name: str,
    classifier_alias: str,
    classifier: Classifier,
) -> SingleDocumentInferenceResult:
    """Run the classifier inference flow on a document."""
    print(f"Loading document with file stem {file_stem}")
    document = load_document(config, file_stem)
    print(f"Loaded document with file stem {file_stem}")

    # Don't run inference on documents that have no text or languages as well as HTML
    # documents with no valid text.
    no_text_and_no_languages: bool = (
        not document.languages
        and document.pdf_data is None
        and document.html_data is None
    )
    html_and_invalid_text: bool = (
        document.html_data is not None and not document.html_data.has_valid_text
    )
    if no_text_and_no_languages or html_and_invalid_text:
        return SingleDocumentInferenceResult(
            labelled_passages=[],
            document_stem=file_stem,
            classifier_name=classifier_name,
            classifier_alias=classifier_alias,
        )

    # Raise on non-English documents
    if document.languages != ["en"]:
        raise ValueError(
            f"Cannot run inference on {file_stem} as it has non-English language: "
            f"{document.languages}"
        )

    doc_labels: list[LabelledPassage] = []
    for text, block_id in document_passages(document):
        labelled_passages = text_block_inference(
            classifier=classifier, block_id=block_id, text=text
        )
        doc_labels.append(labelled_passages)

    return SingleDocumentInferenceResult(
        labelled_passages=doc_labels,
        document_stem=file_stem,
        classifier_name=classifier_name,
        classifier_alias=classifier_alias,
    )


async def create_inference_on_batch_summary_artifact(
    successes: Sequence[SingleDocumentInferenceResult],
    failures: Sequence[tuple[DocumentStem, Exception]],
    unknown_failures: Sequence[BaseException],
    flow_run_name: str | None,
):
    """Create an artifact with a summary about a batch inference run."""

    total_documents = len(successes) + len(failures) + len(unknown_failures)
    successful_documents = len(successes)
    failed_documents = len(failures)
    unknown_failures_count = len(unknown_failures)

    overview_description = f"""# Batch Inference Summary

## Overview
- **Flow Run**: {flow_run_name or "Unknown"}
- **Total documents processed**: {total_documents}
- **Successful documents**: {successful_documents}
- **Failed documents**: {failed_documents}
- **Unknown failures**: {unknown_failures_count}
"""

    document_details = (
        [
            {
                "Document stem": single_document_inference_result.document_stem,
                "Status": "✓",
                "Exception": "N/A",
            }
            for single_document_inference_result in successes
        ]
        + [
            {
                "Document stem": document_stem,
                "Status": "✗",
                "Exception": str(exc),
            }
            for document_stem, exc in failures
        ]
        + [
            {
                "Document stem": "Unknown",
                "Status": "✗",
                "Exception": str(exc),
            }
            for exc in unknown_failures
        ]
    )

    if not flow_run_name:
        flow_run_name = f"unknown-{generate_slug(2)}"

    await create_table_artifact(  # pyright: ignore[reportGeneralTypeIssues]
        key=f"batch-inference-{flow_run_name}",
        table=document_details,
        description=overview_description,
    )


def generate_assets(
    config: Config,
    inferences: Sequence[SingleDocumentInferenceResult],
) -> Sequence[str]:
    return [str(generate_s3_uri_output(config, inference)) for inference in inferences]


def generate_asset_deps(
    config: Config,
    inferences: Sequence[SingleDocumentInferenceResult],
) -> Sequence[str]:
    return list(
        flatten(
            [
                (
                    f"wandb://{config.wandb_entity}/{config.wandb_model_registry}/{inference.classifier_name}:{inference.classifier_alias}",
                    str(
                        generate_document_source_key(
                            config=config,
                            document_stem=inference.document_stem,
                        )
                    ),
                )
                for inference in inferences
            ]
        )
    )


async def _inference_batch_of_documents(
    batch: list[DocumentStem],
    config_json: JsonDict,
    classifier_name: str,
    classifier_alias: str,
) -> BatchInferenceResult | Fault:
    """
    Run classifier inference on a batch of documents.

    This reflects the unit of work that should be run in one of many paralellised
    docker containers.
    """
    logger = get_run_logger()

    config_json["wandb_api_key"] = (
        SecretStr(config_json["wandb_api_key"])
        if config_json["wandb_api_key"]
        else None
    )
    config_json["local_classifier_dir"] = Path(config_json["local_classifier_dir"])
    config = Config(**config_json)

    wandb.login(key=config.wandb_api_key.get_secret_value())  # pyright: ignore[reportOptionalMemberAccess, reportAttributeAccessIssue]
    run = wandb.init(  # pyright: ignore[reportAttributeAccessIssue]
        entity=config.wandb_entity,
        job_type="concept_inference",
    )

    logger.info(
        f"Loading classifier with name: {classifier_name}, and alias: {classifier_alias}"  # noqa: E501
    )
    classifier = await load_classifier(
        run,
        config,
        classifier_name,
        classifier_alias,
    )
    logger.info(
        f"Loaded classifier with name: {classifier_name}, and alias: {classifier_alias}"  # noqa: E501
    )

    tasks = [
        return_with(
            file_stem,
            run_classifier_inference_on_document(
                config=config,
                file_stem=file_stem,
                classifier_name=classifier_name,
                classifier_alias=classifier_alias,
                classifier=classifier,
            ),
        )
        for file_stem in batch
    ]

    results: list[
        tuple[DocumentStem, Exception | SingleDocumentInferenceResult] | BaseException
    ] = await asyncio.gather(*tasks, return_exceptions=True)

    inferences_successes: list[SingleDocumentInferenceResult] = []
    inferences_failures: list[tuple[DocumentStem, Exception]] = []
    # We really don't expect these, since there's a try/catch handler
    # in `return_with_id`. It is technically possible though, for
    # there to be what I'm calling here an _unknown_ failure.
    inferences_unknown_failures: list[BaseException] = []
    for result in results:
        if isinstance(result, BaseException):
            inferences_unknown_failures.append(result)
        else:
            document_stem, value = result
            if isinstance(value, Exception):
                logger.exception(f"Failed to process document {document_stem}: {value}")
                inferences_failures.append((document_stem, value))
            else:
                inferences_successes.append(value)

    (
        store_labels_successes,
        store_labels_failures,
        store_labels_unknown_failures,
    ) = await store_labels.with_options(  # pyright: ignore[reportFunctionMemberAccess, reportArgumentType]
        assets=generate_assets(config, inferences_successes),
        asset_deps=generate_asset_deps(config, inferences_successes),  # pyright: ignore[reportArgumentType]
    )(config=config, inferences=inferences_successes)

    # This doesn't need to be combined since successes are funnelled
    # through all steps.
    #
    # Failures are possibly reduced at each step.
    all_successes = store_labels_successes
    # Combine the multiple places that have reports
    all_failures = inferences_failures + store_labels_failures
    all_unknown_failures = inferences_unknown_failures + store_labels_unknown_failures

    # https://docs.prefect.io/v3/concepts/runtime-context#access-the-run-context-directly
    run_context = get_run_context()
    flow_run_name: str | None
    if isinstance(run_context, FlowRunContext) and run_context.flow_run is not None:
        flow_run_name = str(run_context.flow_run.name)
    else:
        flow_run_name = None

    await create_inference_on_batch_summary_artifact(
        all_successes,
        all_failures,
        all_unknown_failures,
        flow_run_name,
    )

    batch_inference_result = BatchInferenceResult(
        batch_document_stems=batch,
        successful_document_stems=[i.document_stem for i in store_labels_successes],
        classifier_name=classifier_name,
        classifier_alias=classifier_alias,
    )

    if batch_inference_result.failed:
        failed_document_count: int = len(
            batch_inference_result.batch_document_stems
        ) - len(batch_inference_result.successful_document_stems)
        all_document_count: int = len(batch_inference_result.batch_document_stems)

        message = (
            f"Failed to run inference on {failed_document_count}/{all_document_count} "
            + "documents."
        )
        raise Fault(
            msg=message,
            metadata={},
            data=batch_inference_result,
        )
    return batch_inference_result


# The default serialiser is cloudpickle, which can handle basic Pydantic types.
# Should the complexity of the returned objects become more complex
# then a custom serialiser should be considered.


@flow(log_prints=True)
async def inference_batch_of_documents_cpu(
    batch: list[DocumentStem],
    config_json: JsonDict,
    classifier_name: str,
    classifier_alias: str,
) -> BatchInferenceResult | Fault:
    return await _inference_batch_of_documents(
        batch,
        config_json,
        classifier_name,
        classifier_alias,
    )


@flow(log_prints=True)
@coiled.function(  # pyright: ignore[reportUnknownMemberType]
    vm_type=DEFAULT_GPU_VM_TYPES,
)
async def inference_batch_of_documents_gpu(
    batch: list[DocumentStem],
    config_json: JsonDict,
    classifier_name: str,
    classifier_alias: str,
) -> BatchInferenceResult | Fault:
    return await _inference_batch_of_documents(
        batch,
        config_json,
        classifier_name,
        classifier_alias,
    )


@Profiler(
    printer=print,
    name="processing results",
)
def group_inference_results_into_states(
    successes_in: Sequence[BatchInferenceResult],
    failures_in: Sequence[BaseException | FlowRun],
) -> tuple[
    list[FlowRun | BaseException],
    dict[ClassifierSpec, BatchInferenceResult],
]:
    """Group results of sub-runs into the different states of success and failure."""
    successes: dict[ClassifierSpec, BatchInferenceResult] = {}

    for success in successes_in:
        classifier_spec = ClassifierSpec(
            name=success.classifier_name,
            alias=success.classifier_alias,
        )
        successes[classifier_spec] = success

    return list(failures_in), successes


@flow(
    log_prints=True,
    on_failure=[SlackNotify.message],
    on_crashed=[SlackNotify.message],
)
async def inference(
    classifier_specs: Sequence[ClassifierSpec] | None = None,
    document_ids: Sequence[DocumentImportId] | None = None,
    use_new_and_updated: bool = False,
    config: Config | None = None,
    batch_size: int = INFERENCE_BATCH_SIZE_DEFAULT,
    classifier_concurrency_limit: PositiveInt = CLASSIFIER_CONCURRENCY_LIMIT,
) -> InferenceResult | Fault:
    """
    Flow to run inference on documents within a bucket prefix.

    Default behaviour is to run on everything, pass document_ids to
    limit to specific files.

    Iterates: classifiers > documents > passages. Loading output into s3

    params:
    - document_ids: List of document ids to run inference on
    - classifier_spec: List of classifier names and aliases (alias tag
      for the version) to run inference with
    - config: A Config object, uses the default if not given. Usually
      there is no need to change this outside of local dev
    """
    if not config:
        config = await Config.create()

    print(f"Running with config: {config}")

    current_bucket_file_stems = list_bucket_file_stems(config=config)
    validated_file_stems = determine_file_stems(
        config=config,
        use_new_and_updated=use_new_and_updated,
        requested_document_ids=document_ids,
        current_bucket_file_stems=current_bucket_file_stems,
    )
    filtered_file_stems = remove_sabin_file_stems(validated_file_stems)

    removed_sabin_file_count = len(validated_file_stems) - len(filtered_file_stems)

    print(
        f"excluded: {removed_sabin_file_count} Sabin files from being processed by the pipeline"
    )

    if classifier_specs is None:
        classifier_specs = parse_spec_file(config.aws_env)

    disallow_latest_alias(classifier_specs)

    print(
        f"Running with {len(filtered_file_stems)} documents and "
        f"{len(classifier_specs)} classifiers"
    )

    def parameters(
        classifier_spec: ClassifierSpec,
        document_batch: Sequence[DocumentStem],
    ) -> dict[str, Any]:
        return {
            "batch": document_batch,
            "config_json": config.to_json(),
            "classifier_name": classifier_spec.name,
            "classifier_alias": classifier_spec.alias,
        }

    document_batches = iterate_batch(filtered_file_stems, batch_size)

    parameterised_batches: Iterable[dict[str, Any]] = (
        parameters(classifier_spec, document_batch)
        for document_batch in document_batches
        for classifier_spec in classifier_specs
    )

    all_raw_successes = []
    all_raw_failures = []

    with Profiler(
        printer=print,
        name="running classifier inference with map_as_sub_flow",
    ):
        raw_successes, raw_failures = await map_as_sub_flow(
            # The typing doesn't pick up the Flow decorator
            fn=inference_batch_of_documents_cpu,
            aws_env=config.aws_env,
            counter=classifier_concurrency_limit,
            parameterised_batches=parameterised_batches,
            unwrap_result=True,
        )

        all_raw_successes.extend(raw_successes)
        all_raw_failures.extend(raw_failures)

    # The type of response when running as a sub deployment is:
    #   <class 'inference.BatchInferenceResult'>
    all_successes = [
        BatchInferenceResult(**result.model_dump()) for result in all_raw_successes
    ]
    _, successes = group_inference_results_into_states(all_successes, all_raw_failures)
    failures_classifier_specs = list(set(classifier_specs) - set(successes.keys()))

    inference_result = InferenceResult(
        document_stems=list(filtered_file_stems),
        classifier_specs=list(classifier_specs),
        batch_inference_results=all_successes,
        successful_classifier_specs=successes.keys(),
        failed_classifier_specs=failures_classifier_specs,
    )

    await create_inference_summary_artifact(
        config=config,
        filtered_file_stems=filtered_file_stems,
        classifier_specs=classifier_specs,
        successes=successes,
        failures_classifier_specs=set(failures_classifier_specs),
    )

    if inference_result.failed:
        raise Fault(
            msg="Some inference batches had failures!",
            metadata={},
            data=inference_result,
        )
    return inference_result


async def create_inference_summary_artifact(
    config: Config,
    filtered_file_stems: Sequence[DocumentStem],
    classifier_specs: Sequence[ClassifierSpec],
    successes: dict[ClassifierSpec, FlowRun],
    failures_classifier_specs: set[ClassifierSpec],
) -> None:
    """Create an artifact with a summary about the inference run."""

    # Prepare summary data for the artifact
    total_documents = len(filtered_file_stems)
    total_classifiers = len(classifier_specs)
    successful_classifiers = len(successes)
    failed_classifiers = len(failures_classifier_specs)

    # Format the overview information as a string for the description
    overview_description = f"""# Classifier Inference Summary

## Overview
- **Environment**: {config.aws_env.value}
- **Total documents processed**: {total_documents}
- **Total classifiers**: {total_classifiers}
- **Successful classifiers**: {successful_classifiers}
- **Failed classifiers**: {failed_classifiers}
"""

    # Create classifier details table
    classifier_details = [
        {"Classifier": spec.name, "Alias": spec.alias, "Status": "✓"}
        for spec in successes.keys()
    ] + [
        {"Classifier": spec.name, "Alias": spec.alias, "Status": "✗"}
        for spec in failures_classifier_specs
    ]

    await create_table_artifact(  # pyright: ignore[reportGeneralTypeIssues]
        key=f"classifier-inference-{config.aws_env.value}",
        table=classifier_details,
        description=overview_description,
    )<|MERGE_RESOLUTION|>--- conflicted
+++ resolved
@@ -43,13 +43,9 @@
     return_with,
     wait_for_semaphore,
 )
-<<<<<<< HEAD
 from src.classifier import Classifier
 from src.cloud import (
     AwsEnv,
-=======
-from scripts.cloud import (
->>>>>>> 9336285e
     ClassifierSpec,
     disallow_latest_alias,
     parse_spec_file,
