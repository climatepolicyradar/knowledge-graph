--- conflicted
+++ resolved
@@ -25,13 +25,8 @@
     """Get a single variable from the Prefect job variables."""
     aws_env = os.environ["AWS_ENV"]
     block_name = f"default-job-variables-prefect-mvp-{aws_env}"
-<<<<<<< HEAD
-    workpool_default_job_variables = JSON.load(block_name).value
-    return workpool_default_job_variables[param_name]
-=======
     workpool_default_job_variables = await JSON.load(block_name)
     return workpool_default_job_variables.value[param_name]
->>>>>>> f27ce75c
 
 
 @dataclass()
