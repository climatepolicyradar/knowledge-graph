import asyncio
import json
import os
from collections.abc import Generator
from dataclasses import dataclass
from io import BytesIO
from pathlib import Path
from typing import Final, Optional, TypeAlias

import boto3
import prefect.artifacts as artifacts
import wandb
from botocore.client import ClientError
from cpr_sdk.parser_models import BaseParserOutput, BlockType
from cpr_sdk.ssm import get_aws_ssm_param
from prefect import flow
from prefect.concurrency.asyncio import concurrency
from prefect.deployments import run_deployment
from prefect.logging import get_run_logger
from prefect.task_runners import ConcurrentTaskRunner
from pydantic import SecretStr
from wandb.sdk.wandb_run import Run

from flows.utils import SlackNotify
from scripts.cloud import (
    AwsEnv,
    ClassifierSpec,
    function_to_flow_name,
    generate_deployment_name,
    get_prefect_job_variable,
)
from scripts.update_classifier_spec import parse_spec_file
from src.classifier import Classifier
from src.labelled_passage import LabelledPassage
from src.span import DateTimeEncoder, Span

DOCUMENT_SOURCE_PREFIX_DEFAULT: str = "embeddings_input"
# NOTE: Comparable list being maintained at https://github.com/climatepolicyradar/navigator-search-indexer/blob/91e341b8a20affc38cd5ce90c7d5651f21a1fd7a/src/config.py#L13.
BLOCKED_BLOCK_TYPES: Final[set[BlockType]] = {
    BlockType.PAGE_NUMBER,
    BlockType.TABLE,
    BlockType.FIGURE,
}
DOCUMENT_TARGET_PREFIX_DEFAULT: str = "labelled_passages"

<<<<<<< HEAD
DocumentRunIdentifier: TypeAlias = Tuple[str, str, str]
=======
DocumentRunIdentifier: TypeAlias = tuple[str, str, str]
>>>>>>> 1ce8c44a
DocumentStem: TypeAlias = str


@dataclass()
class Config:
    """Configuration used across flow runs."""

    cache_bucket: Optional[str] = None
    document_source_prefix: str = DOCUMENT_SOURCE_PREFIX_DEFAULT
    document_target_prefix: str = DOCUMENT_TARGET_PREFIX_DEFAULT
    pipeline_state_prefix: str = "input"
    bucket_region: str = "eu-west-1"
    local_classifier_dir: Path = Path("data") / "processed" / "classifiers"
    wandb_model_org: str = "climatepolicyradar_UZODYJSN66HCQ"
    wandb_model_registry: str = "wandb-registry-model"
    wandb_entity: str = "climatepolicyradar"
    wandb_api_key: Optional[SecretStr] = None
    aws_env: AwsEnv = AwsEnv(os.environ["AWS_ENV"])

    @classmethod
    async def create(cls) -> "Config":
        """Create a new Config instance with initialized values."""
        config = cls()

        if not config.cache_bucket:
            config.cache_bucket = await get_prefect_job_variable(
                "pipeline_cache_bucket_name"
            )
        if not config.wandb_api_key:
            config.wandb_api_key = SecretStr(get_aws_ssm_param("WANDB_API_KEY"))

        return config

    def to_json(self) -> dict:
        """Convert the config to a JSON serializable dictionary."""
        return {
            "cache_bucket": self.cache_bucket if self.cache_bucket else None,
            "document_source_prefix": self.document_source_prefix,
            "document_target_prefix": self.document_target_prefix,
            "pipeline_state_prefix": self.pipeline_state_prefix,
            "bucket_region": self.bucket_region,
            "local_classifier_dir": self.local_classifier_dir,
            "wandb_model_org": self.wandb_model_org,
            "wandb_model_registry": self.wandb_model_registry,
            "wandb_entity": self.wandb_entity,
            "wandb_api_key": (
                self.wandb_api_key.get_secret_value() if self.wandb_api_key else None
            ),
            "aws_env": self.aws_env,
        }


def get_bucket_paginator(config: Config, prefix: str):
    """Returns an s3 paginator for the pipeline cache bucket"""
    s3 = boto3.client("s3", region_name=config.bucket_region)
    paginator = s3.get_paginator("list_objects_v2")
    return paginator.paginate(
        Bucket=config.cache_bucket,
        Prefix=prefix,
    )


def list_bucket_file_stems(config: Config) -> list[DocumentStem]:
    """
    Scan configured bucket and return all file stems.

    Where a stem refers to a file name without the extension. Often, this is the same as
    the document id, but not always as we have translated documents.
    """
    page_iterator = get_bucket_paginator(config, config.document_source_prefix)
    file_stems = []

    for p in page_iterator:
        if "Contents" in p:
            for o in p["Contents"]:
                file_stem = Path(o["Key"]).stem
                file_stems.append(file_stem)

    return file_stems


def get_latest_ingest_documents(config: Config) -> list[str]:
    """
    Get IDs of changed documents from the latest ingest run

    Retrieves the `new_and_updated_docs.json` file from the latest ingest.
    Extracts the ids from the file, and returns them as a single list.
    """
    page_iterator = get_bucket_paginator(config, config.pipeline_state_prefix)
    file_name = "new_and_updated_documents.json"

    # First get all matching files, then sort them
    matching_files = [
        item
        for item in page_iterator.search(f"Contents[?contains(Key, '{file_name}')]")
        if item is not None
    ]

    if not matching_files:
        raise ValueError(
            f"failed to find any `{file_name}` files in "
            f"`{config.cache_bucket}/{config.pipeline_state_prefix}`"
        )

    # Sort by Key and get the last one
    latest = sorted(matching_files, key=lambda x: x["Key"])[-1]

    data = download_s3_file(config, latest["Key"])
    content = json.loads(data)
    updated = list(content["updated_documents"].keys())
    new = [d["import_id"] for d in content["new_documents"]]

    print(f"Retrieved {len(new)} new, and {len(updated)} updated from {latest['Key']}")
    return new + updated


# FIXME: Function docstring is now not reflective of the function and we need to find
# all the relevant file stems (for translated docs) from the requested_document_ids.
# This is fixed in a later pr as this is solely a refactor.
def determine_file_stems(
    config: Config,
    use_new_and_updated: bool,
    requested_document_ids: Optional[list[str]],
    current_bucket_file_stems: list[str],
) -> list[DocumentStem]:
    """
    Confirm chosen document ids or default to all if not specified.

    Compares the requested_document_ids to what actually exists in the bucket.
    If a document id has been requested but does not exist this will
    raise a `ValueError`. If no document ids were requested, this will
    instead return the `current_bucket_file_stems`.
    """
    if use_new_and_updated and requested_document_ids:
        raise ValueError(
            "`use_new_and_updated`, and `requested_document_ids` are mutually exclusive"
        )
    elif use_new_and_updated:
        requested_document_ids = get_latest_ingest_documents(config)
    elif requested_document_ids is None:
        return current_bucket_file_stems

    missing_from_bucket = list(
        set(requested_document_ids) - set(current_bucket_file_stems)
    )
    if len(missing_from_bucket) > 0:
        raise ValueError(
            f"Requested document_ids not found in bucket: {missing_from_bucket}"
        )

    return requested_document_ids


def download_classifier_from_wandb_to_local(
    run: Run, config: Config, classifier_name: str, alias: str = "latest"
) -> str:
    """
    Download a classifier from W&B to local.

    Models referenced by weights and biases are stored in s3. This
    means that to download the model via the W&B API, we need access
    to both the s3 bucket via iam in your environment and WanDB via
    the api key.
    """
    artifact = os.path.join(config.wandb_model_registry, f"{classifier_name}:{alias}")
    print(f"Downloading artifact from W&B: {artifact}")
    artifact = run.use_artifact(artifact, type="model")
    classifier = artifact.download()
    return classifier


async def load_classifier(
    run: Run, config: Config, classifier_name: str, alias: str
) -> Classifier:
    """
    Load a classifier into memory.

    If the classifier is available locally, this will be used. Otherwise the
    classifier will be downloaded from W&B (Once implemented)
    """
    async with concurrency("load_classifier", occupy=5):
        local_classifier_path: Path = config.local_classifier_dir / classifier_name

        if not local_classifier_path.exists():
            model_cache_dir = download_classifier_from_wandb_to_local(
                run, config, classifier_name, alias
            )
            local_classifier_path = Path(model_cache_dir) / "model.pickle"

        classifier = Classifier.load(local_classifier_path)

        return classifier


def download_s3_file(config: Config, key: str):
    """Retrieve an s3 file from the pipeline cache"""

    s3 = boto3.client("s3", region_name=config.bucket_region)
    response = s3.get_object(Bucket=config.cache_bucket, Key=key)
    content = response["Body"].read().decode("utf-8")
    return content


def load_document(config: Config, file_stem: DocumentStem) -> BaseParserOutput:
    """Download and opens a parser output based on a document ID."""
    file_key = os.path.join(
        config.document_source_prefix,
        f"{file_stem}.json",
    )
    content = download_s3_file(config=config, key=file_key)
    document = BaseParserOutput.model_validate_json(content)
    return document


def _stringify(text: list[str]) -> str:
    return " ".join([line.strip() for line in text])


def document_passages(
    document: BaseParserOutput,
) -> Generator[tuple[str, str], None, None]:
    """Yield the text block irrespective of content type."""
    match document.document_content_type:
        case "application/pdf":
            text_blocks = document.pdf_data.text_blocks  # type: ignore
        case "text/html":
            text_blocks = document.html_data.text_blocks  # type: ignore
        case _:
            text_blocks = []
            print(
                "Unsupported document content type: "
                f"{document.document_content_type}, for "
                f"document: {document.document_id}"
            )
    for text_block in text_blocks:
        if text_block.type not in BLOCKED_BLOCK_TYPES:
            yield _stringify(text_block.text), text_block.text_block_id


def store_labels(
    config: Config,
    labels: list[LabelledPassage],
    file_stem: DocumentStem,
    classifier_name: str,
    classifier_alias: str,
) -> None:
    """Store the labels in the cache bucket."""
    key = os.path.join(
        config.document_target_prefix,
        classifier_name,
        classifier_alias,
        f"{file_stem}.json",
    )
    print(f"Storing labels for document {file_stem} at {key}")

    data = [label.model_dump() for label in labels]

    # Use the datetime encoder from the span module when dumping to JSON
    body = BytesIO(json.dumps(data, cls=DateTimeEncoder).encode("utf-8"))

    s3 = boto3.client("s3", region_name=config.bucket_region)
    s3.put_object(
        Bucket=config.cache_bucket,
        Key=key,
        Body=body,
        ContentType="application/json",
    )


def text_block_inference(
    classifier: Classifier, block_id: str, text: str
) -> LabelledPassage:
    """Run predict on a single text block."""
    spans: list[Span] = classifier.predict(text)

    # If there were no inference results, don't include the concept
    if not spans:
        metadata = {}
    else:
        # Remove the labelled passages from the concept to reduce the
        # size of the metadata.
        concept_no_labelled_passages = classifier.concept.model_copy(
            update={"labelled_passages": []}
        )

        concept = concept_no_labelled_passages.model_dump()

        metadata = {"concept": concept}

    labelled_passage = LabelledPassage(
        id=block_id,
        text=text,
        spans=spans,
        metadata=metadata,
    )

    return labelled_passage


def _name_document_run_identifiers_set(
    documents: set[DocumentRunIdentifier],
    status: str,
) -> list[dict[str, str]]:
    """Convert a set of document run identifiers for table rows."""
    keys = ("document_id", "classifier_name", "classifier_alias", "status")
    return [dict(zip(keys, doc + (status,))) for doc in documents]


async def report_documents_runs(
    queued: set[DocumentRunIdentifier],
    completed: set[DocumentRunIdentifier],
    aws_env: AwsEnv,
) -> None:
    try:
        # Create rows for both queued and completed documents with status
        queued_rows = _name_document_run_identifiers_set(queued, "queued")
        completed_rows = _name_document_run_identifiers_set(completed, "completed")

        # Combine both sets of rows
        all_rows = queued_rows + completed_rows

        await artifacts.create_table_artifact(
            table=all_rows,
            description=f"# Document Processing Status ({aws_env.value})",
            key=f"classifier-inference-document-processing-status-{aws_env.value}",
        )
    except Exception:
        # Do nothing, not even log. It'll be too noisy.
        pass


async def run_classifier_inference_on_document(
    config: Config,
    file_stem: DocumentStem,
    classifier_name: str,
    classifier_alias: str,
    classifier: Classifier,
) -> DocumentRunIdentifier:
    """Run the classifier inference flow on a document."""
    print(f"Loading document with file stem {file_stem}")
    try:
        document = load_document(config, file_stem)
    except ClientError as e:
        if e.response["Error"]["Code"] == "NoSuchKey":
            print(f"Document with file stem {file_stem} not found in cache bucket")
            return (file_stem, classifier_name, classifier_alias)
        else:
            raise
    print(f"Loaded document with file stem {file_stem}")
<<<<<<< HEAD

    if document.languages != ["en"]:
        raise ValueError(
            f"Cannot run inference on document {file_stem} as it is not in English."
        )
=======
>>>>>>> 1ce8c44a

    doc_labels: list[LabelledPassage] = []
    for text, block_id in document_passages(document):
        labelled_passages = text_block_inference(
            classifier=classifier, block_id=block_id, text=text
        )
        doc_labels.append(labelled_passages)

<<<<<<< HEAD
    if doc_labels:
        store_labels(
            config=config,
            labels=doc_labels,
            file_stem=file_stem,
            classifier_name=classifier_name,
            classifier_alias=classifier_alias,
        )
=======
    store_labels(
        config=config,
        labels=doc_labels,
        file_stem=file_stem,
        classifier_name=classifier_name,
        classifier_alias=classifier_alias,
    )
>>>>>>> 1ce8c44a

    return (file_stem, classifier_name, classifier_alias)


def iterate_batch(data: list[str], batch_size: int = 400) -> Generator:
    """Generate batches from a list with a specified size."""
    for i in range(0, len(data), batch_size):
        yield data[i : i + batch_size]


@flow
async def run_classifier_inference_on_batch_of_documents(
    batch: list[str],
    config_json: dict,
    classifier_name: str,
    classifier_alias: str,
) -> None:
    """
    Run classifier inference on a batch of documents.

    This reflects the unit of work that should be run in one of many paralellised
    docker containers.
    """
    logger = get_run_logger()

    config_json["wandb_api_key"] = (
        SecretStr(config_json["wandb_api_key"])
        if config_json["wandb_api_key"]
        else None
    )
    config_json["local_classifier_dir"] = Path(config_json["local_classifier_dir"])
    config = Config(**config_json)

    wandb.login(key=config.wandb_api_key.get_secret_value())  # pyright: ignore[reportOptionalMemberAccess]
    run = wandb.init(
        entity=config.wandb_entity,
        job_type="concept_inference",
    )

    logger.info(
        f"Loading classifier with name: {classifier_name}, and alias: {classifier_alias}"  # noqa: E501
    )
    classifier = await load_classifier(
        run,
        config,
        classifier_name,
        classifier_alias,
    )
    logger.info(
        f"Loaded classifier with name: {classifier_name}, and alias: {classifier_alias}"  # noqa: E501
    )

    tasks = [
        run_classifier_inference_on_document(
            config=config,
            file_stem=file_stem,
            classifier_name=classifier_name,
            classifier_alias=classifier_alias,
            classifier=classifier,
        )
        for file_stem in batch
    ]

    results = await asyncio.gather(*tasks, return_exceptions=True)

    for result in results:
        if isinstance(result, Exception):
            logger.exception(f"Failed to process document: {result}")


@flow(
    log_prints=True,
    task_runner=ConcurrentTaskRunner(),
    on_failure=[SlackNotify.message],
    on_crashed=[SlackNotify.message],
)
async def classifier_inference(
    classifier_specs: Optional[list[ClassifierSpec]] = None,
    document_ids: Optional[list[str]] = None,
    use_new_and_updated: bool = False,
    config: Optional[Config] = None,
    batch_size: int = 1000,
):
    """
    Flow to run inference on documents within a bucket prefix.

    Default behaviour is to run on everything, pass document_ids to
    limit to specific files.

    Iterates: classifiers > documents > passages. Loading output into s3

    params:
    - document_ids: List of document ids to run inference on
    - classifier_spec: List of classifier names and aliases (alias tag
      for the version) to run inference with
    - config: A Config object, uses the default if not given. Usually
      there is no need to change this outside of local dev
    """
    if not config:
        config = await Config.create()

    print(f"Running with config: {config}")

    current_bucket_file_stems = list_bucket_file_stems(config=config)
    validated_file_stems = determine_file_stems(
        config=config,
        use_new_and_updated=use_new_and_updated,
        requested_document_ids=document_ids,
        current_bucket_file_stems=current_bucket_file_stems,
    )

    if classifier_specs is None:
        classifier_specs = parse_spec_file(config.aws_env)

    print(
        f"Running with {len(validated_file_stems)} documents and "
        f"{len(classifier_specs)} classifiers"
    )

    flow_name = function_to_flow_name(run_classifier_inference_on_batch_of_documents)
    deployment_name = generate_deployment_name(
        flow_name=flow_name, aws_env=config.aws_env
    )

    for classifier_spec in classifier_specs:
        batches = iterate_batch(validated_file_stems, batch_size)

        tasks = [
            run_deployment(
                name=f"{flow_name}/{deployment_name}",
                parameters={
                    "batch": batch,
                    "config_json": config.to_json(),
                    "classifier_name": classifier_spec.name,
                    "classifier_alias": classifier_spec.alias,
                },
                timeout=1200,
                as_subflow=True,
            )
            for batch in batches
        ]

        await asyncio.gather(*tasks)

    print("Finished running classifier inference.")<|MERGE_RESOLUTION|>--- conflicted
+++ resolved
@@ -43,11 +43,7 @@
 }
 DOCUMENT_TARGET_PREFIX_DEFAULT: str = "labelled_passages"
 
-<<<<<<< HEAD
-DocumentRunIdentifier: TypeAlias = Tuple[str, str, str]
-=======
 DocumentRunIdentifier: TypeAlias = tuple[str, str, str]
->>>>>>> 1ce8c44a
 DocumentStem: TypeAlias = str
 
 
@@ -397,14 +393,11 @@
         else:
             raise
     print(f"Loaded document with file stem {file_stem}")
-<<<<<<< HEAD
 
     if document.languages != ["en"]:
         raise ValueError(
             f"Cannot run inference on document {file_stem} as it is not in English."
         )
-=======
->>>>>>> 1ce8c44a
 
     doc_labels: list[LabelledPassage] = []
     for text, block_id in document_passages(document):
@@ -413,16 +406,6 @@
         )
         doc_labels.append(labelled_passages)
 
-<<<<<<< HEAD
-    if doc_labels:
-        store_labels(
-            config=config,
-            labels=doc_labels,
-            file_stem=file_stem,
-            classifier_name=classifier_name,
-            classifier_alias=classifier_alias,
-        )
-=======
     store_labels(
         config=config,
         labels=doc_labels,
@@ -430,7 +413,6 @@
         classifier_name=classifier_name,
         classifier_alias=classifier_alias,
     )
->>>>>>> 1ce8c44a
 
     return (file_stem, classifier_name, classifier_alias)
 
