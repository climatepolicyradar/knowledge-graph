import asyncio
import json
import os
from collections.abc import Generator, Sequence
from datetime import timedelta
from io import BytesIO
from pathlib import Path
from typing import Any, Final, NamedTuple, Optional, TypeAlias

<<<<<<< HEAD
import aioboto3
import coiled
=======
import boto3
>>>>>>> 7e3ac39b
import wandb
from cpr_sdk.parser_models import BaseParserOutput, BlockType
from more_itertools import flatten
from mypy_boto3_s3.type_defs import PutObjectOutputTypeDef
from prefect import flow
from prefect.artifacts import acreate_table_artifact
from prefect.assets import materialize
from prefect.concurrency.asyncio import concurrency
from prefect.context import FlowRunContext, get_run_context
from prefect.exceptions import MissingContextError
from prefect.settings import PREFECT_EVENTS_MAXIMUM_RELATED_RESOURCES
from prefect.utilities.names import generate_slug
from pydantic import BaseModel, ConfigDict, PositiveInt, SecretStr, ValidationError
from wandb.sdk.wandb_run import Run

from flows.classifier_specs.spec_interface import (
    ClassifierSpec,
    disallow_latest_alias,
    load_classifier_specs,
    should_skip_doc,
)
from flows.config import Config
from flows.utils import (
    DocumentImportId,
    DocumentStem,
    Fault,
    JsonDict,
    ParameterisedFlow,
    Profiler,
    S3Uri,
    SlackNotify,
    filter_non_english_language_file_stems,
    get_file_stems_for_document_id,
    iterate_batch,
    map_as_sub_flow,
    return_with,
    wait_for_semaphore,
)
from knowledge_graph.classifier import Classifier, ModelPath
from knowledge_graph.labelled_passage import LabelledPassage
from knowledge_graph.span import Span

# The "parent" AKA the higher level flows that do multiple things
PARENT_TIMEOUT_S: int = int(timedelta(hours=12).total_seconds())
# A singular task doing one thing
TASK_TIMEOUT_S: int = int(timedelta(minutes=60).total_seconds())

# NOTE: Comparable list being maintained at https://github.com/climatepolicyradar/navigator-search-indexer/blob/91e341b8a20affc38cd5ce90c7d5651f21a1fd7a/src/config.py#L13.
BLOCKED_BLOCK_TYPES: Final[set[BlockType]] = {
    BlockType.PAGE_NUMBER,
    BlockType.TABLE,
    BlockType.FIGURE,
}

CLASSIFIER_CONCURRENCY_LIMIT: Final[PositiveInt] = 20
INFERENCE_BATCH_SIZE_DEFAULT: Final[PositiveInt] = 1000
AWS_ENV: str = os.environ["AWS_ENV"]
PREFECT_EVENTS_MAXIMUM_RELATED_RESOURCES_VALUE: int = (
    PREFECT_EVENTS_MAXIMUM_RELATED_RESOURCES.value()
)
S3_BLOCK_RESULTS_CACHE: str = f"s3-bucket/cpr-{AWS_ENV}-prefect-results-cache"

DocumentRunIdentifier: TypeAlias = tuple[str, str, str]
FilterResult = NamedTuple(
    "FilterResult",
    [("removed", Sequence[DocumentStem]), ("accepted", Sequence[DocumentStem])],
)


class BatchInferenceResult(BaseModel):
    """Result from running inference on a batch of documents."""

    model_config = ConfigDict(arbitrary_types_allowed=True)

    batch_document_stems: list[DocumentStem]
    """List of document stems that were included in this batch for processing.
    
    These represent all the documents that were assigned to this batch,
    regardless of whether processing succeeded or failed.
    """

    successful_document_stems: list[DocumentStem]
    """List of document stems that were processed successfully in this batch."""

    classifier_spec: ClassifierSpec
    """The classifier specification used to process this batch of documents."""

    @property
    def all_document_count(self) -> int:
        """Count of all document stems"""
        return len(self.batch_document_stems)

    @property
    def failed_document_count(self) -> int:
        """Count of failed document stems"""
        return len(self.failed_document_stems)

    @property
    def failed_document_stems(self) -> list[DocumentStem]:
        """List of requested document stems that where not successful."""
        return list(
            set(self.batch_document_stems) - set(self.successful_document_stems)
        )

    @property
    def failed(self) -> bool:
        """Whether the batch failed, True if failed."""

        return len(self.batch_document_stems) != len(self.successful_document_stems)


class InferenceResult(BaseModel):
    """Result from running inference on all batches of documents."""

    model_config = ConfigDict(arbitrary_types_allowed=True)

    requested_document_stems: list[DocumentStem]
    """List of document stems that were requested for inference processing.
    
    These represent the file names (without extensions) of documents that were 
    intended to be processed, regardless of whether processing succeeded or failed.
    """

    classifier_specs: list[ClassifierSpec]
    """List of classifier specifications that were used in this inference run.
    
    These define which classifiers (models) were intended to be used for processing
    the documents, regardless of whether they succeeded or failed.
    """

    batch_inference_results: list[BatchInferenceResult] = []
    """All the batches that made up this inference run."""

    successful_classifier_specs: list[ClassifierSpec] = []
    """List of classifier specifications that completed all processing successfully."""

    failed_classifier_specs: list[ClassifierSpec] = []
    """List of classifier specifications that failed for one or more document."""

    @property
    def failed(self) -> bool:
        """Whether the inference failed."""
        if not self.batch_inference_results:
            return True
        else:
            return any([result.failed for result in self.batch_inference_results])

    @property
    def successful_document_stems(self) -> set[DocumentStem]:
        """
        The documents that succeeded within every batch they where sent to.

        This means removing any that had a failure in any batch.
        """
        cross_batch_failures = set()
        cross_batch_successes = set()

        for batch_result in self.batch_inference_results:
            cross_batch_failures = cross_batch_failures.union(
                batch_result.failed_document_stems
            )
            cross_batch_successes = cross_batch_successes.union(
                batch_result.successful_document_stems
            )
        return cross_batch_successes - cross_batch_failures


async def get_bucket_paginator(config: Config, prefix: str):
    """Returns an S3 paginator for the pipeline cache bucket"""
    session = aioboto3.Session(region_name=config.bucket_region)
    async with session.client("s3") as s3:
        paginator = s3.get_paginator("list_objects_v2")
        return paginator.paginate(
            Bucket=config.cache_bucket,  # pyright: ignore[reportArgumentType]
            Prefix=prefix,
        )


async def list_bucket_file_stems(config: Config) -> list[DocumentStem]:
    """
    Scan configured bucket and return all file stems.

    Where a stem refers to a file name without the extension. Often, this is the same as
    the document id, but not always as we have translated documents.
    """
    page_iterator = await get_bucket_paginator(
        config, config.inference_document_source_prefix
    )
    file_stems = []

    async for p in page_iterator:
        if "Contents" in p:
            for o in p["Contents"]:
                file_stem = Path(o["Key"]).stem  # pyright: ignore[reportTypedDictNotRequiredAccess]
                file_stems.append(file_stem)

    return file_stems


async def get_latest_ingest_documents(config: Config) -> Sequence[DocumentImportId]:
    """
    Get IDs of changed documents from the latest ingest run

    Retrieves the `new_and_updated_docs.json` file from the latest ingest.
    Extracts the ids from the file, and returns them as a single list.
    """
    page_iterator = await get_bucket_paginator(config, config.pipeline_state_prefix)
    file_name = "new_and_updated_documents.json"

    # First get all matching files, then sort them
    matching_files = [
        item
        async for item in page_iterator.search(
            f"Contents[?contains(Key, '{file_name}')]"
        )
        if item is not None
    ]

    if not matching_files:
        raise ValueError(
            f"failed to find any `{file_name}` files in "
            f"`{config.cache_bucket}/{config.pipeline_state_prefix}`"
        )

    # Sort by Key and get the last one
    latest = sorted(matching_files, key=lambda x: x["Key"])[-1]  # pyright: ignore[reportGeneralTypeIssues]

    data = await download_s3_file(config, latest["Key"])  # pyright: ignore[reportGeneralTypeIssues]
    content = json.loads(data)
    updated = list(content["updated_documents"].keys())
    new = [d["import_id"] for d in content["new_documents"]]

    print(f"Retrieved {len(new)} new, and {len(updated)} updated from {latest['Key']}")  # pyright: ignore[reportGeneralTypeIssues]
    return new + updated


async def determine_file_stems(
    config: Config,
    use_new_and_updated: bool,
    requested_document_ids: Optional[Sequence[DocumentImportId]],
    current_bucket_file_stems: list[DocumentStem],
) -> list[DocumentStem]:
    """
    Function for identifying the file stems to process.

    File stems refer to the file name without the extension. Often, this is the same as
    the document id, but not always as we have translated documents.

    Compares the requested_document_ids to what actually exists in the bucket.
    If a document id has been requested but does not exist this will
    raise a `ValueError`. If no document ids were requested, this will
    instead return the `current_bucket_file_stems`.

    For requested document ids we identify whether there are any translated files that
    should also be processed by identifying their file stems as well.
    """
    if use_new_and_updated and requested_document_ids:
        raise ValueError(
            "`use_new_and_updated`, and `requested_document_ids` are mutually exclusive"
        )
    elif use_new_and_updated:
        requested_document_ids = await get_latest_ingest_documents(config)
    elif requested_document_ids is None:
        current_bucket_file_stems__filtered = filter_non_english_language_file_stems(
            file_stems=current_bucket_file_stems
        )
        return current_bucket_file_stems__filtered

    assert config.cache_bucket

    requested_document_stems = []
    for doc_id in requested_document_ids:
        document_key = os.path.join(
            config.inference_document_source_prefix, f"{doc_id}.json"
        )
        requested_document_stems += await get_file_stems_for_document_id(
            doc_id, config.cache_bucket, document_key, config.bucket_region
        )

    missing_from_bucket = list(
        set(requested_document_stems) - set(current_bucket_file_stems)
    )
    if len(missing_from_bucket) > 0:
        raise ValueError(
            f"Requested document_ids not found in bucket: {missing_from_bucket}"
        )

    return requested_document_stems


async def load_classifier(
    run: Run, config: Config, classifier_spec: ClassifierSpec
) -> Classifier:
    """Load a classifier into memory."""
    async with concurrency("load_classifier", occupy=5):
        wandb_classifier_path = ModelPath(
            wikibase_id=classifier_spec.wikibase_id,
            classifier_id=classifier_spec.classifier_id,
        )
        artifact_id = f"{wandb_classifier_path}:{config.aws_env}"
        artifact = run.use_artifact(artifact_id, type="model")
        download_folder = artifact.download()
        model_path = Path(download_folder) / "model.pickle"
        classifier = Classifier.load(model_path)
        return classifier


async def download_s3_file(config: Config, key: str):
    """Retrieve an S3 file from the pipeline cache"""
    session = aioboto3.Session(region_name=config.bucket_region)
    async with session.client("s3") as s3:
        response = await s3.get_object(
            Bucket=config.cache_bucket,  # pyright: ignore[reportArgumentType]
            Key=key,
        )
        body = await response["Body"].read()
        return body.decode("utf-8")


def generate_document_source_key(config: Config, document_stem: DocumentStem) -> S3Uri:
    return S3Uri(
        bucket=config.cache_bucket,  # pyright: ignore[reportArgumentType]
        key=os.path.join(
            config.inference_document_source_prefix,
            f"{document_stem}.json",
        ),
    )


async def load_document(config: Config, file_stem: DocumentStem) -> BaseParserOutput:
    """Download and opens a parser output based on a document ID."""
    file_key = generate_document_source_key(
        config=config,
        document_stem=file_stem,
    ).key
    content = await download_s3_file(config=config, key=file_key)
    document = BaseParserOutput.model_validate_json(content)
    return document


def _stringify(text: list[str]) -> str:
    return " ".join([line.strip() for line in text])


def document_passages(
    document: BaseParserOutput,
) -> Generator[tuple[str, str], None, None]:
    """Yield the text block irrespective of content type."""
    text_blocks = document.get_text_blocks()

    for text_block in text_blocks:
        if text_block.type not in BLOCKED_BLOCK_TYPES:
            yield _stringify(text_block.text), text_block.text_block_id


def serialise_pydantic_list_as_jsonl[T: BaseModel](models: Sequence[T]) -> BytesIO:
    """
    Serialize a list of Pydantic models as JSONL (JSON Lines) format.

    Each model is serialized on a separate line using model_dump_json().
    """
    jsonl_content = "\n".join(model.model_dump_json() for model in models)
    return BytesIO(jsonl_content.encode("utf-8"))


def deserialise_pydantic_list_from_jsonl[T: BaseModel](
    jsonl_content: str, model_class: type[T]
) -> list[T]:
    """
    Deserialize JSONL (JSON Lines) format to a list of Pydantic models.

    Each line should contain a JSON object that can be parsed by the model_class.
    """
    models = []
    for line in jsonl_content.strip().split("\n"):
        if line.strip():  # Skip empty lines
            model = model_class.model_validate_json(line)
            models.append(model)
    return models


def deserialise_pydantic_list_with_fallback[T: BaseModel](
    content: str, model_class: type[T]
) -> list[T]:
    """
    Deserialize content to a list of Pydantic models with fallback support.

    First tries JSONL format, then falls back to original format (JSON array of JSON strings).
    """
    # Try JSONL format first
    try:
        return deserialise_pydantic_list_from_jsonl(content, model_class)
    except ValidationError:
        # Fall back to original format (array of JSON strings)
        data = json.loads(content)
        return [model_class.model_validate_json(passage) for passage in data]


class SingleDocumentInferenceResult(BaseModel):
    """Labelled passages from inference on a single document."""

    labelled_passages: Sequence[LabelledPassage]
    document_stem: DocumentStem
    wikibase_id: str
    classifier_id: str


def generate_s3_uri_output(
    config: Config, inference: SingleDocumentInferenceResult
) -> S3Uri:
    return S3Uri(
        bucket=config.cache_bucket,  # pyright: ignore[reportArgumentType]
        key=os.path.join(
            config.inference_document_target_prefix,
            inference.wikibase_id,
            inference.classifier_id,
            f"{inference.document_stem}.json",
        ),
    )


@materialize(
    "foo://bar",  # Asset key is not known yet
    retries=1,
    persist_result=False,
)
async def store_labels(
    config: Config,
    inferences: Sequence[SingleDocumentInferenceResult],
) -> tuple[
    list[SingleDocumentInferenceResult],
    list[tuple[DocumentStem, Exception]],
    list[BaseException],
]:
    """Store the labels in the cache bucket."""
<<<<<<< HEAD
    logger = get_run_logger()

    session = aioboto3.Session(region_name=config.bucket_region)
    async with session.client("s3") as s3:
        # Don't get rate-limited by AWS
        semaphore = asyncio.Semaphore(10)

        async def fn(
            inference: SingleDocumentInferenceResult,
        ) -> PutObjectOutputTypeDef:
            s3_uri = generate_s3_uri_output(config, inference)
            logger.info(
                f"Storing labels for document {inference.document_stem} at {s3_uri}"
            )
=======
    session = boto3.Session(region_name=config.bucket_region)

    s3 = session.client("s3")
    # Don't get rate-limited by AWS
    semaphore = asyncio.Semaphore(10)

    async def fn(inference: SingleDocumentInferenceResult) -> PutObjectOutputTypeDef:
        s3_uri = generate_s3_uri_output(config, inference)
        print(f"Storing labels for document {inference.document_stem} at {s3_uri}")
>>>>>>> 7e3ac39b

            body = serialise_pydantic_list_as_jsonl(inference.labelled_passages)

            response = await s3.put_object(
                Bucket=s3_uri.bucket,
                Key=s3_uri.key,
                Body=body,
                ContentType="application/json",
            )

            return response

    tasks = [
        wait_for_semaphore(
            semaphore,
            return_with(
                inference,
                fn(inference),
            ),
        )
        for inference in inferences
    ]

    results: list[
        tuple[SingleDocumentInferenceResult, Exception | PutObjectOutputTypeDef]
        | BaseException
    ] = await asyncio.gather(*tasks, return_exceptions=True)

    successes: list[SingleDocumentInferenceResult] = []
    failures: list[tuple[DocumentStem, Exception]] = []
    # We really don't expect these, since there's a try/catch handler
    # in `return_with_id`. It is technically possible though, for
    # there to be what I'm calling here an _unknown_ failure.
    unknown_failures: list[BaseException] = []
    for result in results:
        if isinstance(result, BaseException):
            unknown_failures.append(result)
        else:
            inference, value = result
            if isinstance(value, Exception):
                print(f"Failed to store label for {inference.document_stem}: {value}")
                failures.append((inference.document_stem, value))
            else:
                if value["ResponseMetadata"]["HTTPStatusCode"] == 200:
                    successes.append(inference)
                else:
                    failures.append((inference.document_stem, ValueError(str(value))))

    return successes, failures, unknown_failures


def batch_text_block_inference(
    classifier: Classifier,
    all_text: list[str],
    all_block_ids: list[str],
    batch_size: int = 10,
) -> list[LabelledPassage]:
    """Runs inference and batches the text blocks"""

    outputs = []
    for batch_idx in range(0, len(all_text), batch_size):
        text_batch = all_text[batch_idx : batch_idx + batch_size]
        block_ids = all_block_ids[batch_idx : batch_idx + batch_size]

        outputs.extend(
            _text_block_inference_for_single_batch(
                classifier=classifier, text_batch=text_batch, block_ids=block_ids
            )
        )
    return outputs


def _text_block_inference_for_single_batch(
    classifier: Classifier, text_batch: list[str], block_ids: list[str]
) -> list[LabelledPassage]:
    """Runs predict on a batch of blocks."""
    spans: list[list[Span]] = classifier.predict_batch(text_batch)

    labelled_passages = [
        _get_labelled_passage_from_prediction(classifier, spans, block_id, text)
        for spans, block_id, text in zip(spans, block_ids, text_batch)
    ]

    return labelled_passages


def text_block_inference(
    classifier: Classifier, block_id: str, text: str
) -> LabelledPassage:
    """Run predict on a single text block."""
    spans: list[Span] = classifier.predict(text)

    labelled_passage = _get_labelled_passage_from_prediction(
        classifier, spans, block_id, text
    )

    return labelled_passage


def _get_labelled_passage_from_prediction(
    classifier: Classifier, spans: list[Span], block_id: str, text: str
) -> LabelledPassage:
    """Creates the LabelledPassage from the list of spans output by the classifier"""
    # If there were no inference results, don't include the concept
    if not spans:
        metadata = {}
    else:
        # Remove the labelled passages from the concept to reduce the
        # size of the metadata.
        concept_no_labelled_passages = classifier.concept.model_copy(
            update={"labelled_passages": []}
        )

        concept = concept_no_labelled_passages.model_dump()

        metadata = {"concept": concept}

    return LabelledPassage(
        id=block_id,
        text=text,
        spans=spans,
        metadata=metadata,
    )


async def run_classifier_inference_on_document(
    config: Config,
    file_stem: DocumentStem,
    classifier: Classifier,
) -> SingleDocumentInferenceResult:
    """Run the classifier inference flow on a document."""
    print(f"Loading document with file stem {file_stem}")
    document = await load_document(config, file_stem)

    # Resolve typing issue as wikibase_id is optional (though required here)
    assert classifier.concept.wikibase_id, f"Classifier invalid: {classifier.id}"

    # Don't run inference on documents that have no text or languages as well as HTML
    # documents with no valid text.
    no_text_and_no_languages: bool = (
        not document.languages
        and document.pdf_data is None
        and document.html_data is None
    )
    html_and_invalid_text: bool = (
        document.html_data is not None and not document.html_data.has_valid_text
    )
    if no_text_and_no_languages or html_and_invalid_text:
        return SingleDocumentInferenceResult(
            labelled_passages=[],
            document_stem=file_stem,
            wikibase_id=classifier.concept.wikibase_id,
            classifier_id=classifier.id,
        )

    # Raise on non-English documents
    if document.languages != ["en"]:
        raise ValueError(
            f"Cannot run inference on {file_stem} as it has non-English language: "
            f"{document.languages}"
        )

    doc_labels: list[LabelledPassage] = []
    for text, block_id in document_passages(document):
        labelled_passages = text_block_inference(
            classifier=classifier, block_id=block_id, text=text
        )
        doc_labels.append(labelled_passages)

    return SingleDocumentInferenceResult(
        labelled_passages=doc_labels,
        document_stem=file_stem,
        wikibase_id=classifier.concept.wikibase_id,
        classifier_id=classifier.id,
    )


async def create_inference_on_batch_summary_artifact(
    successes: Sequence[SingleDocumentInferenceResult],
    failures: Sequence[tuple[DocumentStem, Exception]],
    unknown_failures: Sequence[BaseException],
    flow_run_name: str | None,
):
    """Create an artifact with a summary about a batch inference run."""

    total_documents = len(successes) + len(failures) + len(unknown_failures)
    successful_documents = len(successes)
    failed_documents = len(failures)
    unknown_failures_count = len(unknown_failures)

    overview_description = f"""# Batch Inference Summary

## Overview
- **Flow Run**: {flow_run_name or "Unknown"}
- **Total documents processed**: {total_documents}
- **Successful documents**: {successful_documents}
- **Failed documents**: {failed_documents}
- **Unknown failures**: {unknown_failures_count}
"""

    document_details = (
        [
            {
                "Document stem": single_document_inference_result.document_stem,
                "Status": "✓",
                "Exception": "N/A",
            }
            for single_document_inference_result in successes
        ]
        + [
            {
                "Document stem": document_stem,
                "Status": "✗",
                "Exception": str(exc),
            }
            for document_stem, exc in failures
        ]
        + [
            {
                "Document stem": "Unknown",
                "Status": "✗",
                "Exception": str(exc),
            }
            for exc in unknown_failures
        ]
    )

    if not flow_run_name:
        flow_run_name = f"unknown-{generate_slug(2)}"

    await acreate_table_artifact(
        key=f"batch-inference-{flow_run_name}",
        table=document_details,
        description=overview_description,
    )


def generate_assets(
    config: Config,
    inferences: Sequence[SingleDocumentInferenceResult],
    max_related_resources: int = PREFECT_EVENTS_MAXIMUM_RELATED_RESOURCES_VALUE,
) -> Sequence[str]:
    """
    Generate assets for the inference results.

    There is a maximum number of related resources for a Prefect event, thus we
    truncate the assets
    - https://github.com/PrefectHQ/prefect/blob/4a2335d/src/prefect/events/schemas/events.py#L103-L111
    """

    if len(inferences) > max_related_resources:
        print(
            f"Too many assets to store: {len(inferences)} > {max_related_resources}, truncating to {max_related_resources}."
        )
        inferences = inferences[:max_related_resources]

    return [str(generate_s3_uri_output(config, inference)) for inference in inferences]


def generate_asset_deps(
    config: Config,
    inferences: Sequence[SingleDocumentInferenceResult],
    max_related_resources: int = PREFECT_EVENTS_MAXIMUM_RELATED_RESOURCES_VALUE,
) -> Sequence[str]:
    """
    Generate asset deps for the inference results.

    There is a maximum number of related resources for a Prefect event, thus we
    truncate the assets
    - https://github.com/PrefectHQ/prefect/blob/4a2335d/src/prefect/events/schemas/events.py#L103-L111
    """

    if len(inferences) > max_related_resources:
        print(
            f"Too many asset deps to store: {len(inferences)} > {max_related_resources}, truncating to {max_related_resources}."
        )
        inferences = inferences[:max_related_resources]

    return list(
        flatten(
            [
                (
                    f"wandb://{config.wandb_entity}/{config.wandb_model_registry}"
                    f"/{inference.wikibase_id}"
                    f":{inference.classifier_id}",
                    str(
                        generate_document_source_key(
                            config=config,
                            document_stem=inference.document_stem,
                        )
                    ),
                )
                for inference in inferences
            ]
        )
    )


async def _inference_batch_of_documents(
    batch: list[DocumentStem],
    config_json: JsonDict,
    classifier_spec_json: JsonDict,
) -> BatchInferenceResult | Fault:
    """
    Run classifier inference on a batch of documents.

    This reflects the unit of work that should be run in one of many
    parallelised Docker containers.
    """

    config_json["wandb_api_key"] = (
        SecretStr(config_json["wandb_api_key"])
        if config_json["wandb_api_key"]
        else None
    )
    config_json["local_classifier_dir"] = Path(config_json["local_classifier_dir"])
    config = Config(**config_json)

    wandb.login(key=config.wandb_api_key.get_secret_value())  # pyright: ignore[reportOptionalMemberAccess, reportAttributeAccessIssue]
    run = wandb.init(  # pyright: ignore[reportAttributeAccessIssue]
        entity=config.wandb_entity,
        job_type="concept_inference",
    )

    classifier_spec = ClassifierSpec(**classifier_spec_json)

    print(f"Loading classifier {classifier_spec}")
    classifier = await load_classifier(run, config, classifier_spec)

    tasks = [
        return_with(
            file_stem,
            run_classifier_inference_on_document(
                config=config,
                file_stem=file_stem,
                classifier=classifier,
            ),
        )
        for file_stem in batch
    ]

    results: list[
        tuple[DocumentStem, Exception | SingleDocumentInferenceResult] | BaseException
    ] = await asyncio.gather(*tasks, return_exceptions=True)

    inferences_successes: list[SingleDocumentInferenceResult] = []
    inferences_failures: list[tuple[DocumentStem, Exception]] = []
    # We really don't expect these, since there's a try/catch handler
    # in `return_with_id`. It is technically possible though, for
    # there to be what I'm calling here an _unknown_ failure.
    inferences_unknown_failures: list[BaseException] = []
    for result in results:
        if isinstance(result, BaseException):
            inferences_unknown_failures.append(result)
        else:
            document_stem, value = result
            if isinstance(value, Exception):
                print(f"Failed to process document {document_stem}: {value}")
                inferences_failures.append((document_stem, value))
            else:
                inferences_successes.append(value)

    (
        store_labels_successes,
        store_labels_failures,
        store_labels_unknown_failures,
    ) = await store_labels.with_options(  # pyright: ignore[reportFunctionMemberAccess, reportArgumentType]
        assets=generate_assets(config, inferences_successes),
        asset_deps=generate_asset_deps(config, inferences_successes),  # pyright: ignore[reportArgumentType]
    )(config=config, inferences=inferences_successes)

    # This doesn't need to be combined since successes are funnelled
    # through all steps.
    #
    # Failures are possibly reduced at each step.
    all_successes = store_labels_successes
    # Combine the multiple places that have reports
    all_failures = inferences_failures + store_labels_failures
    all_unknown_failures = inferences_unknown_failures + store_labels_unknown_failures

    # https://docs.prefect.io/v3/concepts/runtime-context#access-the-run-context-directly
    try:
        run_context = get_run_context()
        flow_run_name: str | None
        if isinstance(run_context, FlowRunContext) and run_context.flow_run is not None:
            flow_run_name = str(run_context.flow_run.name)
        else:
            flow_run_name = None
    except MissingContextError:
        flow_run_name = None

    await create_inference_on_batch_summary_artifact(
        all_successes,
        all_failures,
        all_unknown_failures,
        flow_run_name,
    )

    batch_inference_result = BatchInferenceResult(
        batch_document_stems=batch,
        successful_document_stems=[i.document_stem for i in store_labels_successes],
        classifier_spec=classifier_spec,
    )

    if batch_inference_result.failed:
        message = (
            "Failed to run inference on "
            f"{batch_inference_result.failed_document_count}/"
            f"{batch_inference_result.all_document_count} documents."
        )
        raise Fault(
            msg=message,
            metadata={},
            data=batch_inference_result,
        )
    return batch_inference_result


# The default serialiser is cloudpickle, which can handle basic Pydantic types.
# Should the complexity of the returned objects become more complex
# then a custom serialiser should be considered.


@flow(log_prints=True, result_storage=S3_BLOCK_RESULTS_CACHE)
async def inference_batch_of_documents_cpu(
    batch: list[DocumentStem],
    config_json: JsonDict,
    classifier_spec_json: JsonDict,
) -> BatchInferenceResult | Fault:
    return await _inference_batch_of_documents(
        batch,
        config_json,
        classifier_spec_json,
    )


@flow(log_prints=True, result_storage=S3_BLOCK_RESULTS_CACHE)
async def inference_batch_of_documents_gpu(
    batch: list[DocumentStem],
    config_json: JsonDict,
    classifier_spec_json: JsonDict,
) -> BatchInferenceResult | Fault:
    return await _inference_batch_of_documents(
        batch,
        config_json,
        classifier_spec_json,
    )


def filter_document_batch(
    file_stems: Sequence[DocumentStem], spec: ClassifierSpec
) -> FilterResult:
    removed_file_stems = []
    accepted_file_stems = []
    for stem in file_stems:
        if should_skip_doc(stem, spec):
            removed_file_stems.append(stem)
        else:
            accepted_file_stems.append(stem)
    return FilterResult(removed=removed_file_stems, accepted=accepted_file_stems)


@flow(
    log_prints=True,
    on_failure=[SlackNotify.message],
    on_crashed=[SlackNotify.message],
)
async def inference(
    classifier_specs: Sequence[ClassifierSpec] | None = None,
    document_ids: Sequence[DocumentImportId] | None = None,
    use_new_and_updated: bool = False,
    config: Config | None = None,
    batch_size: int = INFERENCE_BATCH_SIZE_DEFAULT,
    classifier_concurrency_limit: PositiveInt = CLASSIFIER_CONCURRENCY_LIMIT,
) -> InferenceResult | Fault:
    """
    Flow to run inference on documents within a bucket prefix.

    Default behaviour is to run on everything, pass document_ids to
    limit to specific files.

    Iterates: classifiers > documents > passages. Loading output into S3

    params:
    - document_ids: List of document ids to run inference on
    - classifier_spec: List of classifier names and aliases (alias tag
      for the version) to run inference with
    - config: A Config object, uses the default if not given. Usually
      there is no need to change this outside of local dev
    """
    if not config:
        config = await Config.create()

    print(f"Running with config: {config}")

    current_bucket_file_stems = await list_bucket_file_stems(config=config)
    validated_file_stems = await determine_file_stems(
        config=config,
        use_new_and_updated=use_new_and_updated,
        requested_document_ids=document_ids,
        current_bucket_file_stems=current_bucket_file_stems,
    )

    if classifier_specs is None:
        classifier_specs = load_classifier_specs(config.aws_env)

    disallow_latest_alias(classifier_specs)

    print(
        f"Running with {len(validated_file_stems)} documents and "
        f"{len(classifier_specs)} classifiers"
    )

    def parameters(
        classifier_spec: ClassifierSpec,
        document_batch: Sequence[DocumentStem],
    ) -> dict[str, Any]:
        return {
            "batch": document_batch,
            "config_json": config.to_json(),
            "classifier_spec_json": classifier_spec.model_dump(),
        }

    # Prepare document batches based on classifier specs
    parameterised_batches: Sequence[ParameterisedFlow] = []
    removal_details: dict[ClassifierSpec, int] = {}

    for classifier_spec in classifier_specs:
        filter_result = filter_document_batch(validated_file_stems, classifier_spec)
        removal_details[classifier_spec] = len(filter_result.removed)

        for document_batch in iterate_batch(filter_result.accepted, batch_size):
            params = parameters(classifier_spec, document_batch)
            if (
                classifier_spec.compute_environment
                and classifier_spec.compute_environment.gpu
            ):
                fn = inference_batch_of_documents_gpu
            else:
                fn = inference_batch_of_documents_cpu

            parameterised_batches.append(ParameterisedFlow(fn=fn, params=params))

    await create_dont_run_on_docs_summary_artifact(
        config=config, removal_details=removal_details
    )

    all_raw_successes = []
    all_raw_failures = []

    with Profiler(
        printer=print,
        name="running classifier inference with map_as_sub_flow",
    ):
        raw_successes, raw_failures = await map_as_sub_flow(
            aws_env=config.aws_env,
            counter=classifier_concurrency_limit,
            parameterised_batches=parameterised_batches,
            unwrap_result=True,
        )

        all_raw_successes.extend(raw_successes)
        all_raw_failures.extend(raw_failures)

    # The type of response when running as a sub deployment is:
    #   <class 'inference.BatchInferenceResult'>
    all_successes = [
        BatchInferenceResult(**result.model_dump()) for result in all_raw_successes
    ]

    successful_classifier_specs = []
    failed_classifier_specs = []
    success_specs = [str(result.classifier_spec) for result in all_successes]
    for spec in classifier_specs:
        if str(spec) in success_specs:
            successful_classifier_specs.append(spec)
        else:
            failed_classifier_specs.append(spec)

    inference_result = InferenceResult(
        requested_document_stems=list(validated_file_stems),
        classifier_specs=list(classifier_specs),
        batch_inference_results=all_successes,
        successful_classifier_specs=successful_classifier_specs,
        failed_classifier_specs=failed_classifier_specs,
    )

    await create_inference_summary_artifact(
        config=config,
        inference_result=inference_result,
        removal_details=removal_details,
    )

    if inference_result.failed:
        raise Fault(
            msg="Some inference batches had failures.",
            metadata={},
            data=inference_result,
        )
    return inference_result


async def create_dont_run_on_docs_summary_artifact(
    config: Config,
    removal_details: dict[ClassifierSpec, int],
) -> None:
    """Create an artifact with a summary about the inference run."""

    description = "# Document removals per classifier"
    table = [
        {
            "Wikibase ID": spec.wikibase_id,
            "Classifier ID": spec.classifier_id,
            "Dont Run Ons": [s.value for s in (spec.dont_run_on or [])],
            "Removals": count,
        }
        for spec, count in removal_details.items()
    ]
    await acreate_table_artifact(
        key=f"removal-details-{config.aws_env.value}",
        table=table,
        description=description,
    )


async def create_inference_summary_artifact(
    config: Config,
    inference_result: InferenceResult,
    removal_details: dict[ClassifierSpec, int],
) -> None:
    """Create an artifact with a summary about the inference run."""

    # Format the overview information as a string for the description
    overview_description = f"""# Classifier Inference Summary

## Overview
- **Environment**: {config.aws_env.value}
- **Total documents requested**: {len(inference_result.requested_document_stems)}
- **Total classifiers**: {len(inference_result.classifier_specs)}
- **Successful classifiers**: {len(inference_result.successful_classifier_specs)}
- **Failed classifiers**: {len(inference_result.failed_classifier_specs)}
- **Classifiers with removals: {len(removal_details)}
"""
    # Create classifier details table
    classifier_details = [
        {
            "Classifier": str(spec),
            "Filtered Out": removal_details[spec],
            "Status": "✓",
        }
        for spec in inference_result.successful_classifier_specs
    ] + [
        {
            "Classifier": spec.wikibase_id,
            "Filtered Out": removal_details[spec],
            "Status": "✗",
        }
        for spec in inference_result.failed_classifier_specs
    ]

    await acreate_table_artifact(
        key=f"classifier-inference-{config.aws_env.value}",
        table=classifier_details,
        description=overview_description,
    )<|MERGE_RESOLUTION|>--- conflicted
+++ resolved
@@ -7,12 +7,7 @@
 from pathlib import Path
 from typing import Any, Final, NamedTuple, Optional, TypeAlias
 
-<<<<<<< HEAD
 import aioboto3
-import coiled
-=======
-import boto3
->>>>>>> 7e3ac39b
 import wandb
 from cpr_sdk.parser_models import BaseParserOutput, BlockType
 from more_itertools import flatten
@@ -448,9 +443,6 @@
     list[BaseException],
 ]:
     """Store the labels in the cache bucket."""
-<<<<<<< HEAD
-    logger = get_run_logger()
-
     session = aioboto3.Session(region_name=config.bucket_region)
     async with session.client("s3") as s3:
         # Don't get rate-limited by AWS
@@ -460,20 +452,7 @@
             inference: SingleDocumentInferenceResult,
         ) -> PutObjectOutputTypeDef:
             s3_uri = generate_s3_uri_output(config, inference)
-            logger.info(
-                f"Storing labels for document {inference.document_stem} at {s3_uri}"
-            )
-=======
-    session = boto3.Session(region_name=config.bucket_region)
-
-    s3 = session.client("s3")
-    # Don't get rate-limited by AWS
-    semaphore = asyncio.Semaphore(10)
-
-    async def fn(inference: SingleDocumentInferenceResult) -> PutObjectOutputTypeDef:
-        s3_uri = generate_s3_uri_output(config, inference)
-        print(f"Storing labels for document {inference.document_stem} at {s3_uri}")
->>>>>>> 7e3ac39b
+            print(f"Storing labels for document {inference.document_stem} at {s3_uri}")
 
             body = serialise_pydantic_list_as_jsonl(inference.labelled_passages)
 
