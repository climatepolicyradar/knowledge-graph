--- conflicted
+++ resolved
@@ -26,11 +26,7 @@
 
 import boto3
 import httpx
-<<<<<<< HEAD
-=======
 import tenacity
-import vespa.application
->>>>>>> 1c27ec80
 import vespa.querybuilder as qb
 from cpr_sdk.models.search import Concept as VespaConcept
 from cpr_sdk.models.search import Document as VespaDocument
@@ -44,11 +40,8 @@
 from prefect.deployments import run_deployment
 from prefect.logging import get_logger
 from pydantic import BaseModel, NonNegativeInt, PositiveInt
-<<<<<<< HEAD
 from vespa.application import VespaAsync
-=======
 from vespa.exceptions import VespaError
->>>>>>> 1c27ec80
 from vespa.io import VespaQueryResponse, VespaResponse
 from vespa.package import Document, Schema
 from vespa.querybuilder import Grouping as G
@@ -608,11 +601,7 @@
 
 def get_vespa_passages_from_query_response(
     vespa_query_response: VespaQueryResponse,
-<<<<<<< HEAD
 ) -> dict[TextBlockId, tuple[VespaHitId, VespaPassage]]:
-=======
-) -> list[tuple[VespaHitId, VespaPassage]]:
->>>>>>> 1c27ec80
     """Retrieve the passages from the query response."""
 
     vespa_query_response_root = vespa_query_response.json["root"]
@@ -623,7 +612,6 @@
         dig(passage_root, "children", 0, "children", 0)
         for passage_root in passages_root
     ]
-<<<<<<< HEAD
     vespa_passages: dict[TextBlockId, tuple[VespaHitId, VespaPassage]] = {
         passage["fields"]["text_block_id"]: (
             passage["id"],
@@ -631,36 +619,19 @@
         )
         for passage in passage_hits
     }
-=======
-    vespa_passages: list[tuple[str, VespaPassage]] = [
-        (passage["id"], VespaPassage.model_validate(passage["fields"]))
-        for passage in passage_hits
-    ]
->>>>>>> 1c27ec80
 
     return vespa_passages
 
 
-<<<<<<< HEAD
 async def get_document_passages_from_vespa__generator(
     document_import_id: DocumentImportId,
     vespa_connection_pool: VespaAsync,
     continuation_tokens: list[str],
     grouping_max: int = 1000,
+    query_profile: str = "default",
 ) -> AsyncGenerator[dict[TextBlockId, tuple[VespaHitId, VespaPassage]], None]:
     """
     An async generator of vespa passages using continuation tokens to paginate.
-=======
-def get_document_passages_from_vespa__generator(
-    document_import_id: DocumentImportId,
-    vespa_search_adapter: VespaSearchAdapter,
-    continuation_tokens: list[str],
-    grouping_max: int = 10,
-    query_profile: str = "default",
-) -> Generator[list[tuple[VespaHitId, VespaPassage]], None, None]:
-    """
-    A generator of vespa passages using continuation tokens to paginate.
->>>>>>> 1c27ec80
 
     Continuation tokens are opaque objects that are used to move through the grouping
     step of a query to facilitate pagination over results.
@@ -671,11 +642,8 @@
     - vespa_connection_pool: The vespa connection pool to use as the query client.
     - continuation_tokens: The tokens used to paginate over the vespa hits.
     - grouping_max: The maximum amount of grouping subquery hits to return at once.
-<<<<<<< HEAD
-=======
     - query_profile: The query profile to use for the query. This is defined in the
         search/query-profiles/ subdirectory of the application package for vespa.
->>>>>>> 1c27ec80
     """
 
     conditions = qb.QueryField("document_import_id").contains(document_import_id)
@@ -701,14 +669,9 @@
             .groupby(grouping, continuations=continuation_tokens)
         )
 
-<<<<<<< HEAD
         vespa_query_response: VespaQueryResponse = await vespa_connection_pool.query(
-            yql=query
-=======
-        vespa_query_response: VespaQueryResponse = vespa_search_adapter.client.query(
             yql=query,
             queryProfile=query_profile,
->>>>>>> 1c27ec80
         )
 
         if not vespa_query_response.is_successful():
@@ -724,10 +687,7 @@
         )
 
 
-<<<<<<< HEAD
-=======
 @vespa_retry()
->>>>>>> 1c27ec80
 async def get_document_passages_from_vespa(
     document_import_id: DocumentImportId,
     text_blocks_ids: list[TextBlockId] | None,
