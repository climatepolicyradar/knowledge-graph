"""Boundary between Prefect, Vespa, and AWS."""

import asyncio
import base64
import json
import math
import os
import re
import tempfile
from collections import Counter
from collections.abc import Generator
from datetime import timedelta
from enum import Enum
from io import BytesIO
from pathlib import Path
from typing import Any, Iterable, Protocol, TypeAlias, TypedDict, TypeVar, Union

import boto3
import httpx
import vespa.application
import vespa.querybuilder as qb
from cpr_sdk.models.search import Concept as VespaConcept
from cpr_sdk.models.search import Document as VespaDocument
from cpr_sdk.models.search import Passage as VespaPassage
from cpr_sdk.s3 import _get_s3_keys_with_prefix, _s3_object_read_text
from cpr_sdk.search_adaptors import VespaSearchAdapter
from cpr_sdk.ssm import get_aws_ssm_param
from cpr_sdk.utils import dig
from prefect import flow, get_run_logger
from prefect.client.schemas.objects import FlowRun, StateType
from prefect.deployments import run_deployment
from prefect.logging import get_logger
from pydantic import BaseModel, NonNegativeInt, PositiveInt
from vespa.io import VespaQueryResponse, VespaResponse
from vespa.package import Document, Schema
from vespa.querybuilder import Grouping as G

from flows.utils import (
    get_labelled_passage_paths,
    iterate_batch,
    remove_translated_suffix,
    s3_file_exists,
)
from scripts.cloud import (
    AwsEnv,
    ClassifierSpec,
    function_to_flow_name,
    generate_deployment_name,
)
from src.concept import Concept
from src.exceptions import QueryError
from src.identifiers import FamilyDocumentID, WikibaseID
from src.labelled_passage import LabelledPassage
from src.span import Span

# Provide a generic type to use instead of `Any` for types hints
T = TypeVar("T")

CONCEPT_COUNT_SEPARATOR: str = ":"
CONCEPTS_COUNTS_PREFIX_DEFAULT: str = "concepts_counts"
DEFAULT_DOCUMENTS_BATCH_SIZE = 50
DEFAULT_UPDATES_TASK_BATCH_SIZE = 5


def total_milliseconds(td: timedelta) -> int:
    return int(td.total_seconds() * 1_000)


VESPA_MAX_LIMIT: int = 50_000
# Vespa's own default is 500ms [1]
#
# [1] https://vespa-engine.github.io/pyvespa/query.html#error-handling
VESPA_DEFAULT_TIMEOUT_MS: int = total_milliseconds(timedelta(milliseconds=500))
VESPA_MAX_TIMEOUT_MS: int = total_milliseconds(timedelta(minutes=5))
# The maximum number of elements to use in equivalent operator of a vespa yql query.
VESPA_MAX_EQUIV_ELEMENTS_IN_QUERY: int = 1_000

# The "parent" AKA the higher level flows that do multiple things.
PARENT_TIMEOUT_S: int = int(timedelta(hours=4).total_seconds())

# Needed to get document passages from Vespa
# Example: CCLW.executive.1813.2418
DocumentImportId: TypeAlias = str
# Needed to load the inference results
# Example: s3://cpr-sandbox-data-pipeline-cache/labelled_passages/Q787/v4/CCLW.executive.1813.2418.json
DocumentObjectUri: TypeAlias = str
# A filename without the extension
DocumentStem: TypeAlias = str
# Passed to a self-sufficient flow run
DocumentImporter: TypeAlias = tuple[DocumentStem, DocumentObjectUri]
# A continuation token used by vespa to enable pagination over query results
ContinuationToken: TypeAlias = str


class S3Accessor(BaseModel):
    """Representing S3 paths and prefixes for accessing documents."""

    paths: list[str] | None = None
    prefixes: list[str] | None = None


# AKA LabelledPassage
# Example: 18593
TextBlockId: TypeAlias = str
SpanId: TypeAlias = str
# The ID used in Vespa, that we don't keep in our models in the CPR
# SDK, that is in a Hit.
# Example: id:doc_search:document_passage::UNFCCC.party.1062.0.18593
VespaHitId: TypeAlias = str
# The same as above, but without the schema
# Example: UNFCCC.party.1062.0.18593
VespaDataId: TypeAlias = str


class Operation(Enum):
    """The kind of operation to take as far as creates, removes, and updates."""

    INDEX = "index"
    DEINDEX = "deindex"


def get_vespa_search_adapter_from_aws_secrets(
    cert_dir: str,
    vespa_instance_url_param_name: str = "VESPA_INSTANCE_URL",
    vespa_public_cert_param_name: str = "VESPA_PUBLIC_CERT_READ",
    vespa_private_key_param_name: str = "VESPA_PRIVATE_KEY_READ",
) -> VespaSearchAdapter:
    """
    Get a VespaSearchAdapter instance by retrieving secrets from AWS Secrets Manager.

    We then save the secrets to local files in the cert_dir directory and instantiate
    the VespaSearchAdapter.
    """
    cert_dir_path = Path(cert_dir)
    if not cert_dir_path.exists():
        raise FileNotFoundError(f"Certificate directory does not exist: {cert_dir}")

    vespa_instance_url = get_aws_ssm_param(vespa_instance_url_param_name)
    vespa_public_cert_encoded = get_aws_ssm_param(vespa_public_cert_param_name)
    vespa_private_key_encoded = get_aws_ssm_param(vespa_private_key_param_name)

    vespa_public_cert = base64.b64decode(vespa_public_cert_encoded).decode("utf-8")
    vespa_private_key = base64.b64decode(vespa_private_key_encoded).decode("utf-8")

    cert_path = cert_dir_path / "cert.pem"
    key_path = cert_dir_path / "key.pem"

    with open(cert_path, "w", encoding="utf-8") as f:
        f.write(vespa_public_cert)

    with open(key_path, "w", encoding="utf-8") as f:
        f.write(vespa_private_key)

    return VespaSearchAdapter(
        instance_url=vespa_instance_url,
        cert_directory=str(cert_dir_path),
    )


def s3_object_write_text(s3_uri: str, text: str) -> None:
    """Write text content to an S3 object."""
    # Parse the S3 URI
    s3_path: Path = Path(s3_uri)
    if len(s3_path.parts) < 3:
        raise ValueError(f"Invalid S3 path: {s3_path}")

    bucket: str = s3_path.parts[1]
    key = str(Path(*s3_path.parts[2:]))

    # Create BytesIO buffer with the text content
    body = BytesIO(text.encode("utf-8"))

    # Upload to S3
    s3 = boto3.client("s3")
    s3.put_object(Bucket=bucket, Key=key, Body=body, ContentType="application/json")


def s3_obj_generator_from_s3_prefixes(
    s3_prefixes: list[str],
) -> Generator[
    DocumentImporter,
    None,
    None,
]:
    """Return a generator that yields keys from a list of S3 prefixes."""
    for s3_prefix in s3_prefixes:
        try:
            # E.g. Path("s3://bucket/prefix/file.json").parts[1] == "bucket"
            bucket = Path(s3_prefix).parts[1]
            object_keys = _get_s3_keys_with_prefix(s3_prefix=s3_prefix)
            for key in object_keys:
                stem: DocumentStem = Path(key).stem
                key: DocumentObjectUri = os.path.join("s3://", bucket, key)

                yield stem, key
        except Exception as e:
            print(
                f"failed to yield from S3 prefix. Error: {str(e)}",
            )
            continue


def s3_obj_generator_from_s3_paths(
    s3_paths: list[str],
) -> Generator[
    DocumentImporter,
    None,
    None,
]:
    """
    Return a generator that yields keys from a list of S3 paths.

    We extract the key from the S3 path by removing the first two
    elements in the path.

    E.g. "s3://bucket/prefix/file.json" -> "prefix/file.json"
    """
    for s3_path in s3_paths:
        try:
            stem: DocumentStem = Path(s3_path).stem
            uri: DocumentObjectUri = s3_path
            yield stem, uri
        except Exception as e:
            print(
                f"failed to yield from S3 path. Error: {str(e)}",
            )
            continue


def s3_obj_generator(
    s3_prefixes: list[str] | None,
    s3_paths: list[str] | None,
) -> Generator[
    DocumentImporter,
    None,
    None,
]:
    """
    Return a generator that returns S3 objects for each path or prefix.

    These will be for each output from the inference stage, of
    labelled passages.
    """
    match (s3_prefixes, s3_paths):
        case (list(), list()):
            raise ValueError(
                "Either s3_prefixes or s3_paths must be provided, not both."
            )
        case (list(), None):
            print("S3 object generator: prefixes")
            return s3_obj_generator_from_s3_prefixes(s3_prefixes=s3_prefixes)
        case (None, list()):
            print("S3 object generator: paths")
            return s3_obj_generator_from_s3_paths(s3_paths=s3_paths)
        case (None, None):
            raise ValueError("Either s3_prefix or s3_paths must be provided.")


def s3_paths_or_s3_prefixes(
    classifier_specs: list[ClassifierSpec] | None,
    document_ids: list[str] | None,
    cache_bucket: str,
    prefix: str,
) -> S3Accessor:
    """
    Return the paths or prefix for the documents and classifiers.

    - s3_prefix: The S3 prefix (directory) to yield objects from. Example:
      "s3://cpr-sandbox-data-pipeline-cache/labelled_passages"
    - s3_paths: A list of S3 object keys to yield objects from. Example:
      [
        "s3://cpr-sandbox-data-pipeline-cache/labelled_passages/Q787/v4/CCLW.executive.1813.2418.json",
        "s3://cpr-sandbox-data-pipeline-cache/labelled_passages/Q787/v4/CCLW.legislative.10695.6015.json",
      ]
    """
    match (classifier_specs, document_ids):
        case (None, None):
            # Run on all documents, regardless of classifier
            print("run on all documents, regardless of classifier")
            s3_prefix: str = "s3://" + os.path.join(
                cache_bucket,
                prefix,
            )
            return S3Accessor(paths=None, prefixes=[s3_prefix])

        case (list(), None):
            # Run on all documents, for the specified classifier
            print("run on all documents, for the specified classifier")
            s3_prefixes = [
                "s3://"
                + os.path.join(
                    cache_bucket,
                    prefix,
                    classifier_spec.name,
                    classifier_spec.alias,
                )
                for classifier_spec in classifier_specs
            ]
            return S3Accessor(paths=None, prefixes=s3_prefixes)

        case (list(), list()):
            # Run on specified documents, for the specified classifier
            print("run on specified documents, for the specified classifier")

            document_paths = get_labelled_passage_paths(
                document_ids=document_ids,
                classifier_specs=classifier_specs,
                cache_bucket=cache_bucket,
                labelled_passages_prefix=prefix,
            )

            print(
                f"Identified {len(document_paths)} documents to process from {len(document_ids)} document IDs"
            )
            return S3Accessor(paths=document_paths, prefixes=None)

        case (None, list()):
            raise ValueError(
                "if document IDs are specified, a classifier "
                "specifcation must also be specified, since they're "
                "namespaced by classifiers (e.g. "
                "`s3://cpr-sandbox-data-pipeline-cache/labelled_passages/Q787/"
                "v4/CCLW.legislative.10695.6015.json`)"
            )


def load_labelled_passages_by_uri(
    document_object_uri: DocumentObjectUri,
) -> list[LabelledPassage]:
    """Load and transforms the S3 object's body into LabelledPassages objects."""
    object_json = json.loads(_s3_object_read_text(s3_path=document_object_uri))
    if len(object_json) == 0:
        return []

    # We had a window where we hadn't serialised the labelled
    # passages correctly, and needed this special handling.
    #
    # This has now been fixed[1], and in the near future this can be removed.
    #
    # [1] https://linear.app/climate-policy-radar/issue/PLA-505/labelled-passage-serialisation-varies-in-format-and-should-be-the-same
    if isinstance(object_json[0], str):
        object_json = [json.loads(labelled_passage) for labelled_passage in object_json]

    return [LabelledPassage(**labelled_passage) for labelled_passage in object_json]


def get_model_from_span(span: Span) -> str:
    """
    Get the model used to label the span.

    Labellers are stored in a list, these can contain many labellers as seen in the
    example below, referring to human and machine annotators.

    [
        "alice",
        "bob",
        "68edec6f-fe74-413d-9cf1-39b1c3dad2c0",
        'KeywordClassifier("extreme weather")',
    ]

    In the context of inference the labellers array should only hold the model used to
    label the span as seen in the example below.

    [
        'KeywordClassifier("extreme weather")',
    ]
    """
    if len(span.labellers) != 1:
        raise ValueError(
            f"Span has more than one labeller. Expected 1, got {len(span.labellers)}."
        )
    return span.labellers[0]


def get_parent_concepts_from_concept(
    concept: Concept,
) -> tuple[list[dict], str]:
    """
    Extract parent concepts from a Concept object.

    Currently we pull the name from the Classifier used to label the passage, this
    doesn't hold the concept id. This is a temporary solution that is not desirable as
    the relationship between concepts can change frequently and thus shouldn't be
    coupled with inference.
    """
    parent_concepts = [
        {"id": subconcept, "name": ""} for subconcept in concept.subconcept_of
    ]
    parent_concept_ids_flat = (
        ",".join([parent_concept["id"] for parent_concept in parent_concepts]) + ","
    )

    return parent_concepts, parent_concept_ids_flat


def convert_labelled_passage_to_concepts(
    labelled_passage: LabelledPassage,
) -> list[VespaConcept]:
    """
    Convert a labelled passage to a list of VespaConcept objects and their text block ID.

    The labelled passage contains a list of spans relating to concepts
    that we must convert to VespaConcept objects.
    """
    concepts: list[VespaConcept] = []
    concept_json: Union[dict, None] = labelled_passage.metadata.get("concept")

    if not concept_json and not labelled_passage.spans:
        return concepts

    if not concept_json and labelled_passage.spans:
        print(
            "We have spans but no concept metadata for "
            f"labelled passage {labelled_passage.id}"
        )
        raise ValueError(
            "We have spans but no concept metadata.",
        )

    # The concept used to label the passage holds some information on the parent
    # concepts and thus this is being used as a temporary solution for providing
    # the relationship between concepts. This has the downside that it ties a
    # labelled passage to a particular concept when in fact the Spans that a
    # labelled passage has can be labelled by multiple concepts.
    concept = Concept.model_validate(concept_json)
    parent_concepts, parent_concept_ids_flat = get_parent_concepts_from_concept(
        concept=concept
    )

    # This expands the list from `n` for `LabelledPassages` to `n` for `Spans`
    for span_idx, span in enumerate(labelled_passage.spans):
        if span.concept_id is None:
            # Include the Span index since Span's don't have IDs
            print(
                f"span concept ID is missing: LabelledPassage.id={labelled_passage.id}, Span index={span_idx}"
            )
            continue

        if not span.timestamps:
            print(
                f"span timestamps are missing: LabelledPassage.id={labelled_passage.id}, Span index={span_idx}"
            )
            continue

        concepts.append(
            VespaConcept(
                id=span.concept_id,
                name=concept.preferred_label,
                parent_concepts=parent_concepts,
                parent_concept_ids_flat=parent_concept_ids_flat,
                model=get_model_from_span(span),
                end=span.end_index,
                start=span.start_index,
                # These timestamps _should_ all be the same,
                # but just in case, take the latest.
                timestamp=max(span.timestamps),
            )
        )

    return concepts


def get_document_from_vespa(
    document_import_id: DocumentImportId,
    vespa_search_adapter: VespaSearchAdapter,
) -> tuple[VespaHitId, VespaDocument]:
    """Retrieve a passage for a document in Vespa."""
    logger = get_logger()

    logger.info(f"Getting document from Vespa: `{document_import_id}`")

    condition = qb.QueryField("document_import_id").contains(document_import_id)

    yql = (
        qb.select("*")  # pyright: ignore[reportAttributeAccessIssue]
        .from_("family_document")
        .where(condition)
    )

    vespa_query_response: VespaQueryResponse = vespa_search_adapter.client.query(
        yql=yql
    )

    if not vespa_query_response.is_successful():
        raise QueryError(vespa_query_response.get_status_code())
    if len(vespa_query_response.hits) != 1:
        raise ValueError(
            f"Expected 1 document `{document_import_id}`, got {len(vespa_query_response.hits)}"
        )

    logger.info(
        (
            f"Vespa search response for document: {document_import_id} "
            f"with {len(vespa_query_response.hits)} hits"
        )
    )

    hit = vespa_query_response.hits[0]
    document_id = hit["id"]
    document = VespaDocument.model_validate(hit["fields"])

    return document_id, document


def get_document_passage_from_vespa(
    text_block_id: str,
    document_import_id: DocumentImportId,
    vespa_search_adapter: VespaSearchAdapter,
) -> tuple[VespaHitId, VespaPassage]:
    """Retrieve a passage for a document in Vespa."""
    logger = get_logger()

    logger.info(
        f"Getting document passage from Vespa: {document_import_id}, text block: {text_block_id}"
    )

    condition = qb.QueryField("family_document_ref").contains(
        f"id:doc_search:family_document::{document_import_id}"
    ) & qb.QueryField("text_block_id").contains(text_block_id)

    yql = qb.select("*").from_("document_passage").where(condition)

    vespa_query_response: VespaQueryResponse = vespa_search_adapter.client.query(
        yql=yql
    )

    if not vespa_query_response.is_successful():
        raise QueryError(vespa_query_response.get_status_code())
    if len(vespa_query_response.hits) != 1:
        raise ValueError(
            f"Expected 1 document passage for text block `{text_block_id}`, got {len(vespa_query_response.hits)}"
        )

    logger.info(
        (
            f"Vespa search response for document: {document_import_id} "
            f"with {len(vespa_query_response.hits)} hits"
        )
    )

    hit = vespa_query_response.hits[0]
    passage_id = hit["id"]
    passage = VespaPassage.model_validate(hit["fields"])

    return passage_id, passage


def get_continuation_tokens_from_query_response(
    vespa_query_response: VespaQueryResponse,
) -> list[ContinuationToken]:
    """
    Retrieve continuation tokens from the query response if it exists.

    Continuation tokens can occur at the top level, e.g. under `"children"`, or deeper
    within the nested structure. We take the continuation tokens deeper in the nested
    structure that exist for each of the hits in the group.
    """

    continuation_tokens = []

    vespa_query_response_root = vespa_query_response.json["root"]
    group_hits = dig(vespa_query_response_root, "children", 0, "children", default=[])
    for hit in group_hits:
        hit_continuation_token = dig(hit, "continuation", "next", default=None)
        if hit_continuation_token:
            continuation_tokens.append(hit_continuation_token)
    return continuation_tokens


def get_vespa_passages_from_query_response(
    vespa_query_response: VespaQueryResponse,
<<<<<<< HEAD
) -> list[tuple[str, VespaPassage]]:
=======
) -> list[tuple[VespaHitId, VespaPassage]]:
>>>>>>> 201adbfe
    """Retrieve the passages from the query response."""

    vespa_query_response_root = vespa_query_response.json["root"]
    passages_root = dig(
        vespa_query_response_root, "children", 0, "children", 0, "children", default=[]
    )
    passage_hits = [
        dig(passage_root, "children", 0, "children", 0)
        for passage_root in passages_root
    ]
    vespa_passages: list[tuple[str, VespaPassage]] = [
        (passage["id"], VespaPassage.model_validate(passage["fields"]))
        for passage in passage_hits
    ]

    return vespa_passages


def get_document_passages_from_vespa__generator(
    document_import_id: DocumentImportId,
    vespa_search_adapter: VespaSearchAdapter,
    continuation_tokens: list[str],
    grouping_max: int = 10,
<<<<<<< HEAD
) -> Generator[list[tuple[str, VespaPassage]], None, None]:
=======
) -> Generator[list[tuple[VespaHitId, VespaPassage]], None, None]:
>>>>>>> 201adbfe
    """
    A generator of vespa passages using continuation tokens to paginate.

    Continuation tokens are opaque objects that are used to move through the grouping
    step of a query to facilitate pagination over results.
    - https://docs.vespa.ai/en/reference/grouping-syntax.html?mode=cloud#continuations

    params:
    - document_import_id: The import id to filter on passages in vespa with.
    - vespa_connection_pool: The vespa connection pool to use as the query client.
    - continuation_tokens: The tokens used to paginate over the vespa hits.
    - grouping_max: The maximum amount of grouping subquery hits to return at once.
    """

    conditions = qb.QueryField("document_import_id").contains(document_import_id)

    # Group the results of the select query by text_block_id in to groups of
    # grouping_max size. For each of the results in the group we output the summary of
    # the passage in vespa.
    # - https://docs.vespa.ai/en/grouping.html?mode=cloud
    grouping = G.all(
        G.group("text_block_id"),
        G.max(grouping_max),
        G.each(G.each(G.output(G.summary()))),
    )

    while continuation_tokens:
        query: qb.Query = (
            qb.select("*")  # type: ignore
            .from_(
                Schema(name="document_passage", document=Document()),
            )
            .where(conditions)
            .set_limit(0)
            .groupby(grouping, continuations=continuation_tokens)
        )

        vespa_query_response: VespaQueryResponse = vespa_search_adapter.client.query(
            yql=query
        )

        if not vespa_query_response.is_successful():
            raise QueryError(vespa_query_response.get_status_code())

        vespa_passages = get_vespa_passages_from_query_response(vespa_query_response)

        if vespa_passages:
            yield vespa_passages

        continuation_tokens = get_continuation_tokens_from_query_response(
            vespa_query_response
        )


async def get_document_passages_from_vespa(
    document_import_id: DocumentImportId,
    text_blocks_ids: list[TextBlockId] | None,
    vespa_connection_pool: vespa.application.VespaAsync,
) -> list[tuple[VespaHitId, VespaPassage]]:
    """Retrieve some or all passages for a document in Vespa."""
    print(f"Getting document passages from Vespa: {document_import_id}")

    id = FamilyDocumentID(id=document_import_id)

    family_document_ref: qb.QueryField = qb.QueryField("family_document_ref")

    conditions = family_document_ref.contains(str(id))

    # Possibly don't bother even going to Vespa
    if text_blocks_ids is not None and len(text_blocks_ids) == 0:
        return []

    if text_blocks_ids is not None:
        text_blocks_ids_n: PositiveInt = len(text_blocks_ids)

        print(f"{text_blocks_ids_n} text blocks' IDs passed in")

        if text_blocks_ids_n > VESPA_MAX_LIMIT:
            raise ValueError(
                f"{text_blocks_ids_n} text block IDs exceeds {VESPA_MAX_LIMIT}"
            )

        text_block_id: qb.QueryField = qb.QueryField("text_block_id")

        # equiv expects ≥ 2
        if text_blocks_ids_n == 1:
            text_block_id_contains = text_blocks_ids[0]
        else:
            text_block_id_contains = qb.equiv(*text_blocks_ids)

        conditions &= text_block_id.contains(text_block_id_contains)

    text_blocks_ids_n: PositiveInt = (
        VESPA_MAX_LIMIT if text_blocks_ids is None else len(text_blocks_ids)
    )

    timeout_ms: int = max(
        # Consider the overall max timeout
        VESPA_MAX_TIMEOUT_MS,
        # Per every n text block IDs, allow the default timeout
        math.ceil((text_blocks_ids_n / 5_000) * VESPA_DEFAULT_TIMEOUT_MS),
    )

    print(
        f"using timeout of {timeout_ms} milliseconds for {text_blocks_ids_n} text blocks' IDs"
    )

    query: qb.Query = (
        qb.select("*")
        .from_(
            Schema(name="document_passage", document=Document()),
        )
        .where(conditions)
        .set_limit(VESPA_MAX_LIMIT)
        .set_timeout(timeout_ms)
    )

    vespa_query_response: VespaQueryResponse = await vespa_connection_pool.query(
        yql=query
    )

    if not vespa_query_response.is_successful():
        raise QueryError(vespa_query_response.get_status_code())

    # From `.root.fields.totalCount`
    total_count: NonNegativeInt = vespa_query_response.number_documents_retrieved

    print(
        (
            f"Vespa search response for document: {document_import_id} "
            f"with {len(vespa_query_response.hits)} hits, "
            f"limit {VESPA_MAX_LIMIT}, and total count {total_count}"
        )
    )

    return [
        (passage["id"], VespaPassage.model_validate(passage["fields"]))
        for passage in vespa_query_response.hits
    ]


def get_data_id_from_vespa_hit_id(hit_id: VespaHitId) -> VespaDataId:
    """
    Extract non-schema namespaced ID (last element after "::")

    Example:
    "CCLW.executive.10014.4470.623" from document passage ID like
    "id:doc_search:document_passage::CCLW.executive.10014.4470.623".
    """
    splits = hit_id.split("::")
    if len(splits) != 2:
        raise ValueError(f"received {len(splits)} splits, when expecting 2: {splits}")
    return splits[1]


def get_text_block_id_from_vespa_data_id(data_id: VespaDataId) -> TextBlockId:
    """
    Extract just the text block ID from a fully qualified Vespa ID for it.

    Example:
    "1273" from Vespa data ID like "CCLW.executive.10014.4470.1273".
    """
    splits = data_id.split(".")
    expected_splits = 5
    if len(splits) != expected_splits:
        raise ValueError(
            f"received {len(splits)} splits, when expecting {expected_splits}: {splits}"
        )
    # Get the last of the splits
    return splits[-1]


def get_document_passage_from_all_document_passages(
    text_block_id: TextBlockId,
    document_passages: list[tuple[VespaHitId, VespaPassage]],
) -> tuple[VespaDataId, VespaPassage]:
    """
    Get the document passage, if it exists.

    Earlier, we get all of the family document's document passages. We do this once, so there's
    1 big network request to Vespa. We still need to confirm that the document passage exists.
    """
    hit_id_and_passage = next(
        (
            passage
            for passage in document_passages
            if passage[1].text_block_id == text_block_id
        ),
        None,
    )

    if not hit_id_and_passage:
        raise ValueError(
            f"could not found document passage `{text_block_id}` for family document"
        )

    data_id = get_data_id_from_vespa_hit_id(hit_id_and_passage[0])

    return data_id, hit_id_and_passage[1]


class ConceptModel(BaseModel):
    """
    A concept and the model used to identify it.

    This class represents a pairing of a Wikibase concept ID with the name of the model
    used to identify that concept in text. It is hashable to allow use in sets and as
    dictionary keys.

    Attributes:
        wikibase_id: The Wikibase ID of the concept
        model_name: The name of the model used to identify the concept

    Example:
        >>> model = ConceptModel(wikibase_id=WikibaseID("Q123"),
        ...                     model_name='KeywordClassifier("professional services sector")')
        >>> str(model)
        'Q123:KeywordClassifier("professional services sector")'
    """

    wikibase_id: WikibaseID
    model_name: str

    def __str__(self) -> str:
        """
        Convert the ConceptModel to a string in the format 'WIKIBASE_ID:MODEL_NAME'.

        Returns:
            str: String representation in the format 'WIKIBASE_ID:MODEL_NAME'
        """
        return f"{self.wikibase_id}{CONCEPT_COUNT_SEPARATOR}{self.concept_name}"

    def __hash__(self) -> int:
        """
        Generate a hash value for the ConceptModel.

        The hash is based on both the wikibase_id and model_name to ensure
        uniqueness when used in sets or as dictionary keys.

        Returns:
            int: Hash value of the ConceptModel
        """
        return hash((self.wikibase_id, self.model_name))

    def __eq__(self, other: object) -> bool:
        """
        Compare this ConceptModel with another for equality.

        Two ConceptModels are equal if they have the same wikibase_id and model_name.

        Args:
            other: The object to compare with

        Returns:
            bool: True if the objects are equal, False otherwise
        """
        if not isinstance(other, ConceptModel):
            return NotImplemented
        return (
            self.wikibase_id == other.wikibase_id
            and self.model_name == other.model_name
        )

    @property
    def concept_name(self) -> str:
        """
        Extract the concept name from the model name.

        Examples:
            >>> model = ConceptModel(wikibase_id=WikibaseID("Q123"),
            ...                     model_name='KeywordClassifier("professional services sector")')
            >>> model.concept_name
            'professional services sector'
            >>> model2 = ConceptModel(wikibase_id=WikibaseID("Q456"),
            ...                      model_name='LLMClassifier("agriculture")')
            >>> model2.concept_name
            'agriculture'
            >>> model3 = ConceptModel(wikibase_id=WikibaseID("Q789"),
            ...                      model_name='InvalidModelName')
            >>> model3.concept_name  # doctest: +IGNORE_EXCEPTION_DETAIL
            Traceback (most recent call last):
                ...
            ValueError: Could not extract concept name from model name 'InvalidModelName'
        """
        match = re.search(r'"([^"]+)"', self.model_name)
        if match:
            return match.group(1)

        raise ValueError(
            f"Could not extract concept name from model name '{self.model_name}'"
        )


class _ConceptsCombiner(Protocol):
    """Protocol defining interface for combining concepts changes with existing concepts from Vespa."""

    def __call__(
        self,
        passage: VespaPassage,
        concepts: list[VespaConcept],
    ) -> list[dict[str, Any]]: ...


class _FeedResultCallback(Protocol):
    """Protocol defining interface for handling fed results from Vespa."""

    def __call__(
        self,
        failures: list[VespaResponse],
        concepts_counts: Counter[ConceptModel],
        grouped_concepts: dict[TextBlockId, list[VespaConcept]],
        response: VespaResponse,
        data_id: VespaDataId,
    ) -> None: ...


class _ConceptsCountsCombiner(Protocol):
    """Protocol defining interface for combined concepts' counts after attempting updates to Vespa."""

    async def __call__(
        self,
        document_importer: DocumentImporter,
        concepts_counts: Counter[ConceptModel],
        cache_bucket: str,
        concepts_counts_prefix: str,
        document_labelled_passages: list[LabelledPassage],
    ) -> None: ...


def op_to_fn(
    operation: Operation,
) -> tuple[
    _ConceptsCombiner,
    _FeedResultCallback,
    _ConceptsCountsCombiner,
]:
    """Get the appropriate functions to implement an operation"""
    match operation:
        case Operation.INDEX:
            return (
                update_concepts_on_existing_vespa_concepts,
                update_feed_result_callback,
                update_s3_with_update_concepts_counts,
            )
        case Operation.DEINDEX:
            return (
                remove_concepts_from_existing_vespa_concepts,
                remove_feed_result_callback,
                update_s3_with_latest_concepts_counts,
            )


@flow(
    # This is the next place, after the top-level (de-)index pipeline
    # where we want to give a timeout, that's smaller than that
    # top-level.
    timeout_seconds=PARENT_TIMEOUT_S,
)
async def run_partial_updates_of_concepts_for_batch(
    documents_batch: list[DocumentImporter],
    documents_batch_num: int,
    cache_bucket: str,
    concepts_counts_prefix: str,
    partial_update_flow: Operation,
    vespa_search_adapter: VespaSearchAdapter | None = None,
) -> None:
    """Run partial updates for concepts in a batch of documents."""
    logger = get_run_logger()
    logger.info(
        f"Updating concepts for batch of documents, documents in batch: {len(documents_batch)}. Operation is `{partial_update_flow}`"
    )

    (
        merge_serialise_concepts_cb,
        vespa_response_handler_cb,
        concepts_counts_updater_cb,
    ) = op_to_fn(partial_update_flow)

    if vespa_search_adapter is None:
        temp_dir = tempfile.TemporaryDirectory()

        vespa_search_adapter = get_vespa_search_adapter_from_aws_secrets(
            cert_dir=temp_dir.name,
            vespa_private_key_param_name="VESPA_PRIVATE_KEY_FULL_ACCESS",
            vespa_public_cert_param_name="VESPA_PUBLIC_CERT_FULL_ACCESS",
        )

    failures = 0

    for i, document_importer in enumerate(documents_batch):
        try:
            await run_partial_updates_of_concepts_for_document_passages(
                document_importer=document_importer,
                cache_bucket=cache_bucket,
                concepts_counts_prefix=concepts_counts_prefix,
                merge_serialise_concepts_cb=merge_serialise_concepts_cb,
                vespa_response_handler_cb=vespa_response_handler_cb,
                concepts_counts_updater_cb=concepts_counts_updater_cb,
                vespa_search_adapter=vespa_search_adapter,
            )

            logger.info(f"processed batch documents #{documents_batch_num}")

        except Exception as e:
            document_stem: DocumentStem = documents_batch[i][0]

            logger.error(
                f"failed to process document `{document_stem}`: {e.__str__()}",
            )
            failures += 1

    if failures:
        raise ValueError(f"{failures}/{len(documents_batch)} partial updates failed")

    return None


async def run_partial_updates_of_concepts_for_batch_flow_or_deployment(
    documents_batch: list[DocumentImporter],
    documents_batch_num: int,
    cache_bucket: str,
    concepts_counts_prefix: str,
    aws_env: AwsEnv,
    as_deployment: bool,
    partial_update_flow: Operation,
    vespa_search_adapter: VespaSearchAdapter | None = None,
) -> FlowRun | None:
    """Run partial updates for a batch of documents as a sub-flow or deployment."""
    if as_deployment:
        flow_name = function_to_flow_name(run_partial_updates_of_concepts_for_batch)
        deployment_name = generate_deployment_name(flow_name=flow_name, aws_env=aws_env)

        return await run_deployment(
            name=f"{flow_name}/{deployment_name}",
            parameters={
                "documents_batch": documents_batch,
                "documents_batch_num": documents_batch_num,
                "cache_bucket": cache_bucket,
                "concepts_counts_prefix": concepts_counts_prefix,
                "partial_update_flow": partial_update_flow,
            },
            # Rely on the flow's own timeout
            timeout=None,
        )

    return await run_partial_updates_of_concepts_for_batch(
        documents_batch=documents_batch,
        documents_batch_num=documents_batch_num,
        cache_bucket=cache_bucket,
        concepts_counts_prefix=concepts_counts_prefix,
        partial_update_flow=partial_update_flow,
        vespa_search_adapter=vespa_search_adapter,
    )


# No timeout is set here as it's called directly from one of the
# (de-)index pipelines which have a timeout set.
@flow
async def updates_by_s3(
    aws_env: AwsEnv,
    cache_bucket: str,
    concepts_counts_prefix: str,
    partial_update_flow: Operation,
    s3_prefixes: list[str] | None = None,
    s3_paths: list[str] | None = None,
    batch_size: int = DEFAULT_DOCUMENTS_BATCH_SIZE,
    updates_task_batch_size: int = DEFAULT_UPDATES_TASK_BATCH_SIZE,
    as_deployment: bool = True,
    vespa_search_adapter: VespaSearchAdapter | None = None,
) -> None:
    """
    Asynchronously update (de-)index concepts from S3 files into Vespa.

    This function retrieves concept documents from files stored in an S3 path and
    (de-)indexes them in a Vespa instance. The name of each file in the specified S3 path is
    expected to represent the document's import ID.

    When `s3_prefix` is provided, the function will use all files within that S3
    prefix (directory). When `s3_paths` is provided, the function will use only the
    files specified in the list of S3 object keys. If both are provided `s3_paths` will
    be used.

    Assumptions:
    - The S3 file names represent document import IDs.

    params:
    - s3_prefix: The S3 prefix (directory) to yield objects from.
        E.g. "s3://bucket/prefix/"
    - s3_paths: A list of S3 object keys to yield objects from.
        E.g. {"s3://bucket/prefix/file1.json", "s3://bucket/prefix/file2.json"}
    """
    logger = get_run_logger()

    failures = 0

    logger.info("Getting S3 object generator")
    documents_generator = s3_obj_generator(s3_prefixes, s3_paths)
    documents_batches = iterate_batch(documents_generator, batch_size=batch_size)
    updates_task_batches = iterate_batch(
        data=documents_batches, batch_size=updates_task_batch_size
    )

    for i, updates_task_batch in enumerate(updates_task_batches, start=1):
        logger.info(f"Processing updates task batch #{i}")

        updates_tasks = [
            run_partial_updates_of_concepts_for_batch_flow_or_deployment(
                documents_batch=documents_batch,
                documents_batch_num=documents_batch_num,
                cache_bucket=cache_bucket,
                concepts_counts_prefix=concepts_counts_prefix,
                aws_env=aws_env,
                as_deployment=as_deployment,
                partial_update_flow=partial_update_flow,
                vespa_search_adapter=vespa_search_adapter,
            )
            for documents_batch_num, documents_batch in enumerate(
                updates_task_batch, start=1
            )
        ]

        logger.info(f"Gathering updates tasks for batch #{i}")
        batch_results: list["FlowRun | BaseException | None"] = await asyncio.gather(
            *updates_tasks, return_exceptions=True
        )
        logger.info(f"Gathered updates tasks for batch #{i}")

        for result in batch_results:
            if result is None:
                pass
            elif isinstance(result, BaseException):
                failures += 1
                logger.error(
                    f"failed to process document batch in updates task batch #{i}: {str(result)}",
                )
            elif isinstance(result, FlowRun):
                flow_run: FlowRun = result
                if not flow_run.state:
                    failures += 1
                    logger.error(
                        f"flow run's state was unknown. Flow run name: `{flow_run.name}`",
                    )
                elif flow_run.state.type != StateType.COMPLETED:
                    failures += 1
                    logger.error(
                        f"flow run's state was not completed. Flow run name: `{flow_run.name}`",
                    )
            else:
                failures += 1
                logger.error(
                    f"unexpected result type: {type(result)}",
                )

    if failures:
        raise ValueError("there was at least 1 task that failed")


# No timeout set since the caller of this has one.
@flow(log_prints=True)
async def run_partial_updates_of_concepts_for_document_passages(
    document_importer: DocumentImporter,
    cache_bucket: str,
    concepts_counts_prefix: str,
    # How to merge concepts for the document passage pre- and post-fetching
    merge_serialise_concepts_cb,
    # What to do with the response, in particular with our failures and concepts counts tracking
    vespa_response_handler_cb,
    # The final effect of recording the change in concepts counts to an artifact
    concepts_counts_updater_cb,
    vespa_search_adapter: VespaSearchAdapter | None = None,
) -> Counter[ConceptModel]:
    """
    Run partial update for VespaConcepts on text blocks for a document.

    This is done in the document_passage index.
    """
    logger = get_run_logger()

    if vespa_search_adapter is None:
        temp_dir = tempfile.TemporaryDirectory()

        vespa_search_adapter = get_vespa_search_adapter_from_aws_secrets(
            cert_dir=temp_dir.name,
            vespa_private_key_param_name="VESPA_PRIVATE_KEY_FULL_ACCESS",
            vespa_public_cert_param_name="VESPA_PUBLIC_CERT_FULL_ACCESS",
        )

    logger.info("loading S3 labelled passages")
    document_labelled_passages = load_labelled_passages_by_uri(document_importer[1])

    logger.info("converting labelled passages to Vespa concepts")
    grouped_concepts: dict[TextBlockId, list[VespaConcept]] = {
        labelled_passage.id: convert_labelled_passage_to_concepts(labelled_passage)
        for labelled_passage in document_labelled_passages
    }

    logger.info(
        f"starting partial updates for {len(grouped_concepts)} grouped concepts"
    )

    document_import_id = remove_translated_suffix(document_importer[0])

    text_blocks_ids: list[TextBlockId] = list(grouped_concepts.keys())

    async with (
        vespa_search_adapter.client.asyncio(  # pyright: ignore[reportOptionalMemberAccess]
            connections=DEFAULT_DOCUMENTS_BATCH_SIZE,  # How many tasks to have running at once
            timeout=httpx.Timeout(VESPA_MAX_TIMEOUT_MS / 1_000),  # Seconds
        ) as vespa_connection_pool
    ):
        # Read all the document passages from Vespa in as fewer reads as possible
        text_blocks: dict[TextBlockId, tuple[VespaHitId, VespaPassage]] = {}

        for text_blocks_ids_batch in iterate_batch(
            text_blocks_ids, VESPA_MAX_EQUIV_ELEMENTS_IN_QUERY
        ):
            results = await get_document_passages_from_vespa(
                document_import_id=document_import_id,
                text_blocks_ids=text_blocks_ids_batch,
                vespa_connection_pool=vespa_connection_pool,
            )

            # Update the accumulated dictionary with new results
            next_text_blocks = {
                text_block.text_block_id: (vespa_hit_id, text_block)
                for vespa_hit_id, text_block in results
            }
            text_blocks = text_blocks | next_text_blocks

        grouped_concepts_n = len(grouped_concepts)
        text_blocks_n = len(text_blocks)
        if grouped_concepts_n != text_blocks_n:
            raise ValueError(
                f"there were {grouped_concepts_n} labelled passages and only "
                f"{text_blocks_n} document passages were read from Vespa"
            )

    # Batch updates (writes)
    failures: list[VespaResponse] = []

    # This can handle multiple concepts, but, in practice at the
    # moment, this function is operating on a DocumentImporter,
    # which represents a labelled passages object, which is per
    # concept.
    concepts_counts: Counter[ConceptModel] = Counter()

    # Batch updates (writes) and let the Vespa SDK take care of the complexities

    class DataPoint(TypedDict):
        id: VespaDataId
        fields: dict[str, Any]

    def _to_data(text_block_id: TextBlockId, concepts: list[VespaConcept]) -> DataPoint:
        document_passage_id = text_blocks[text_block_id][0]
        document_passage = text_blocks[text_block_id][1]

        data_id = get_data_id_from_vespa_hit_id(document_passage_id)

        serialised_concepts = merge_serialise_concepts_cb(
            document_passage,
            concepts,
        )

        return {"id": data_id, "fields": {"concepts": serialised_concepts}}

    data: Iterable[dict[str, Any]] = list(
        map(lambda x: dict(_to_data(*x)), grouped_concepts.items())
    )

    # Wrap the callback with the appropriate state and make it match
    # the expected signature.
    def _vespa_response_handler_cb_with_state(
        response: VespaResponse, data_id: VespaDataId
    ):
        vespa_response_handler_cb(
            failures,
            concepts_counts,
            grouped_concepts,
            response,
            data_id,
        )

    # The previously established connection pool isn't used since
    # `feed_iterable` creates its own.
    vespa_search_adapter.client.feed_iterable(  # pyright: ignore[reportOptionalMemberAccess]
        iter=data,
        schema="document_passage",
        namespace="doc_search",
        operation_type="update",
        max_connections=DEFAULT_DOCUMENTS_BATCH_SIZE,  # How many tasks to have running at once
        callback=_vespa_response_handler_cb_with_state,
    )

    # Write concepts counts to S3
    try:
        await concepts_counts_updater_cb(
            document_importer=document_importer,
            concepts_counts=concepts_counts,
            cache_bucket=cache_bucket,
            concepts_counts_prefix=concepts_counts_prefix,
            document_labelled_passages=document_labelled_passages,
        )
    except Exception as e:
        logger.error(f"failed to write concepts counts to S3: {str(e)}")

    if failures:
        raise ValueError(f"there was {len(failures)} failures")

    return concepts_counts


# Index -------------------------------------------------------------------------


def update_feed_result_callback(
    failures: list[VespaResponse],
    concepts_counts: Counter[ConceptModel],
    grouped_concepts: dict[TextBlockId, list[VespaConcept]],
    response: VespaResponse,
    data_id: VespaDataId,
) -> None:
    if not response.is_successful():
        print(
            f"Vespa feed result wasn't successful. Error: {json.dumps(response.get_json())}"
        )
        failures.append(response)
        return

    # Update concepts counts
    text_block_id = get_text_block_id_from_vespa_data_id(data_id)
    concepts = grouped_concepts[text_block_id]

    # Example:
    #
    # ..
    # "labellers": [
    #   "KeywordClassifier(\"professional services sector\")"
    # ],
    # ...
    concepts_models = [
        ConceptModel(wikibase_id=WikibaseID(concept.id), model_name=concept.model)
        for concept in concepts
    ]

    concepts_counts.update(concepts_models)


async def update_s3_with_update_concepts_counts(
    document_importer: DocumentImporter,
    concepts_counts: Counter[ConceptModel],
    cache_bucket: str,
    concepts_counts_prefix: str,
    document_labelled_passages: list[LabelledPassage],
) -> None:
    s3_uri = Path(document_importer[1])
    # Get all parts after the prefix (e.g. "Q787/v4/CCLW.executive.1813.2418.json")
    key_parts = "/".join(s3_uri.parts[3:])  # Skip s3:/bucket/labelled_passages/

    # Create new path with concepts_counts_prefix
    concepts_counts_uri = f"s3://{cache_bucket}/{concepts_counts_prefix}/{key_parts}"

    serialised_concepts_counts = json.dumps(
        {str(k): v for k, v in concepts_counts.items()}
    )

    # Write to S3
    s3_object_write_text(
        s3_uri=concepts_counts_uri,
        text=serialised_concepts_counts,
    )

    return None


def update_concepts_on_existing_vespa_concepts(
    passage: VespaPassage,
    concepts: list[VespaConcept],
) -> list[dict[str, Any]]:
    """
    Update a passage's concepts with the new concepts.

    During the update we remove all the old concepts related to a model. This is as it
    was decided that holding out dated concepts/spans on the passage in Vespa for a
    model is not useful.

    It is also, not possible to duplicate a Concept object in the concepts array as we
    are removing all instances where the model is the same.
    """
    if not passage.concepts:
        return [concept.model_dump(mode="json") for concept in concepts]

    new_concept_models = {concept.model for concept in concepts}

    existing_concepts_to_keep = [
        concept
        for concept in passage.concepts
        if concept.model not in new_concept_models
    ]

    updated_concepts = existing_concepts_to_keep + concepts

    return [concept_.model_dump(mode="json") for concept_ in updated_concepts]


# De-index ----------------------------------------------------------------------


def remove_feed_result_callback(
    failures: list[VespaResponse],
    concepts_counts: Counter[ConceptModel],
    grouped_concepts: dict[TextBlockId, list[VespaConcept]],
    response: VespaResponse,
    data_id: VespaDataId,
) -> None:
    # Update concepts counts
    text_block_id = get_text_block_id_from_vespa_data_id(data_id)
    concepts = grouped_concepts[text_block_id]

    # Example:
    #
    # ..
    # "labellers": [
    #   "KeywordClassifier(\"professional services sector\")"
    # ],
    # ...
    concepts_models = [
        ConceptModel(wikibase_id=WikibaseID(concept.id), model_name=concept.model)
        for concept in concepts
    ]

    # Set 0s in the counter for all seen concepts. This ensures
    # all concepts are represented in the counter even if they're
    # not updated.
    for concept_model in concepts_models:
        if concept_model not in concepts_counts:
            concepts_counts[concept_model] = 0

    if not response.is_successful():
        print(
            f"Vespa feed result wasn't successful. Error: {json.dumps(response.get_json())}"
        )
        failures.append(response)

        # Since we failed to remove them from the spans, make sure
        # they're accounted for as remaining.
        concepts_counts.update(concepts_models)


def remove_concepts_from_existing_vespa_concepts(
    passage: VespaPassage,
    concepts: list[VespaConcept],
) -> list[dict[str, Any]]:
    """
    Update a passage's concepts with the updated/removed concepts.

    During the update we remove all the old concepts related to a model. This is as it
    was decided that holding out dated concepts/spans on the passage in Vespa for a
    model is not useful.

    It is also, not possible to duplicate a Concept object in the concepts array as we
    are removing all instances where the model is the same.
    """
    # Get the models to remove
    concepts_to_remove__models = [concept.model for concept in concepts]

    # It's an optional sequence at the moment, so massage it
    concepts_in_vespa: list[VespaConcept] = (
        list(passage.concepts) if passage.concepts is not None else []
    )

    # We'll be removing all of the listed concepts, so filter them out
    concepts_in_vespa_to_keep = [
        concept
        for concept in concepts_in_vespa
        if concept.model not in concepts_to_remove__models
    ]

    return [concept_.model_dump(mode="json") for concept_ in concepts_in_vespa_to_keep]


async def update_s3_with_latest_concepts_counts(
    document_importer: DocumentImporter,
    concepts_counts: Counter[ConceptModel],
    cache_bucket: str,
    concepts_counts_prefix: str,
    document_labelled_passages: list[LabelledPassage],
) -> None:
    # Ideally, we'd remove the concepts count file entirely, but, we may fail above in updating
    # 1 or more document passages in Vespa, which means that they'd still have the concept present.
    #
    # To avoid a mismatch of the family documents' concepts counts, and what's _still_ reflected on
    # document passages due to failed partial updates, still write an updated concepts counts to
    # S3.
    #
    # However, if we successfully removed all of the concepts from the document passages, then we can
    # delete it. Then, also update the family document's concepts counts to remove it from there.

    # Remove entries with a value of 0 from the counter
    concepts_counts_filtered = Counter(
        {k: v for k, v in concepts_counts.items() if v != 0}
    )

    # If after filtering out, there's no concepts, that means we
    # succeeded in all the partial updates to the document
    # passages.
    if len(concepts_counts_filtered) == 0:
        print("successfully updated all concepts")
        update_s3_with_all_successes(
            document_object_uri=document_importer[1],
            cache_bucket=cache_bucket,
            concepts_counts_prefix=concepts_counts_prefix,
        )
    # We didn't succeed with all, so write the concepts counts still
    else:
        print("only updated some concepts")
        update_s3_with_some_successes(
            document_object_uri=document_importer[1],
            concepts_counts_filtered=concepts_counts_filtered,
            document_labelled_passages=document_labelled_passages,
            cache_bucket=cache_bucket,
            concepts_counts_prefix=concepts_counts_prefix,
        )

    return None


def update_s3_with_all_successes(
    document_object_uri: DocumentObjectUri,
    cache_bucket: str,
    concepts_counts_prefix: str,
) -> None:
    """Clean-up S3 objects for a document's labelled passages and concepts counts."""
    print("updating S3 with all successes")

    s3 = boto3.client("s3")

    s3_uri = Path(document_object_uri)

    # First, delete the concepts counts object
    # Get all parts after the prefix (e.g. "CCLW.executive.1813.2418.json")
    key_parts = "/".join(s3_uri.parts[3:])  # Skip s3://bucket/labelled_passages/

    concepts_counts_key = f"{concepts_counts_prefix}/{key_parts}"

    print(
        f"deleting concepts counts from bucket `{cache_bucket}`, key: `{concepts_counts_key}`"
    )
    if not s3_file_exists(bucket_name=cache_bucket, file_key=concepts_counts_key):
        print(
            "planned on deleting concepts counts from bucket: "
            f"`{cache_bucket}`, key: `{concepts_counts_key}`, "
            "but the object doesn't exist"
        )
    else:
        s3.delete_object(Bucket=cache_bucket, Key=concepts_counts_key)

    print("updated S3 with deleted concepts counts")

    # Second, delete the labelled passages
    # Get all parts except for the bucket (e.g. "labelled_passages/Q787/v4/CCLW.executive.1813.2418.json")
    labelled_passages_key = "/".join(s3_uri.parts[2:])  # Skip s3://bucket/

    print(
        f"deleting labelled passages from bucket `{cache_bucket}`, key: `{labelled_passages_key}`"
    )
    if not s3_file_exists(bucket_name=cache_bucket, file_key=labelled_passages_key):
        print(
            "planned on deleting labelled passages from bucket: "
            f"`{cache_bucket}`, key: `{labelled_passages_key}`, "
            "but the object doesn't exist"
        )
    else:
        s3.delete_object(Bucket=cache_bucket, Key=labelled_passages_key)

    print("updated S3 with deleted labelled passages")

    print("updated S3 with all successes")

    return None


def update_s3_with_some_successes(
    document_object_uri: DocumentObjectUri,
    concepts_counts_filtered: Counter[ConceptModel],
    document_labelled_passages: list[LabelledPassage],
    cache_bucket: str,
    concepts_counts_prefix: str,
) -> None:
    print("updating S3 with partial successes")

    # First, update the concepts counts object
    serialised_concepts_counts = serialise_concepts_counts(concepts_counts_filtered)

    s3_uri = Path(document_object_uri)

    # Get all parts after the prefix (e.g. "Q787/v4/CCLW.executive.1813.2418.json")
    key_parts = "/".join(s3_uri.parts[3:])  # Skip s3://bucket/labelled_passages/

    concepts_counts_uri = f"s3://{cache_bucket}/{concepts_counts_prefix}/{key_parts}"

    s3_object_write_text(
        s3_uri=concepts_counts_uri,
        text=serialised_concepts_counts,
    )

    print("updated S3 with updated concepts counts")

    # Second, update the labelled passages
    concept_ids_to_keep: list[WikibaseID] = [
        concept_model.wikibase_id for concept_model in concepts_counts_filtered
    ]

    filtered_labelled_passages: list[LabelledPassage] = []

    for labelled_passage in document_labelled_passages:
        # It doesn't matter if this list is empty, as it
        # emulates an empty result from the inference
        # pipeline.
        updated_spans: list[Span] = [
            span
            for span in labelled_passage.spans
            if span.concept_id in concept_ids_to_keep
        ]

        labelled_passage.spans = updated_spans

        filtered_labelled_passages.append(labelled_passage)

    save_labelled_passages_by_uri(
        document_object_uri=document_object_uri,
        labelled_passages=filtered_labelled_passages,
    )

    print("updated S3 with updated labelled passages")

    print("updated S3 with partial successes")

    return None


def save_labelled_passages_by_uri(
    document_object_uri: DocumentObjectUri,
    labelled_passages: list[LabelledPassage],
) -> None:
    """Save LabelledPassages objects to S3."""
    object_json = json.dumps(
        [labelled_passage.model_dump_json() for labelled_passage in labelled_passages]
    )

    s3_object_write_text(
        s3_uri=document_object_uri,
        text=object_json,
    )


def serialise_concepts_counts(concepts_counts: Counter[ConceptModel]) -> str:
    return json.dumps({str(k): v for k, v in concepts_counts.items()})<|MERGE_RESOLUTION|>--- conflicted
+++ resolved
@@ -569,11 +569,7 @@
 
 def get_vespa_passages_from_query_response(
     vespa_query_response: VespaQueryResponse,
-<<<<<<< HEAD
-) -> list[tuple[str, VespaPassage]]:
-=======
 ) -> list[tuple[VespaHitId, VespaPassage]]:
->>>>>>> 201adbfe
     """Retrieve the passages from the query response."""
 
     vespa_query_response_root = vespa_query_response.json["root"]
@@ -597,11 +593,7 @@
     vespa_search_adapter: VespaSearchAdapter,
     continuation_tokens: list[str],
     grouping_max: int = 10,
-<<<<<<< HEAD
-) -> Generator[list[tuple[str, VespaPassage]], None, None]:
-=======
 ) -> Generator[list[tuple[VespaHitId, VespaPassage]], None, None]:
->>>>>>> 201adbfe
     """
     A generator of vespa passages using continuation tokens to paginate.
 
