--- conflicted
+++ resolved
@@ -9,10 +9,6 @@
 from typing import Any, Final
 
 import aioboto3
-<<<<<<< HEAD
-=======
-import boto3
->>>>>>> eb401ab4
 import httpx
 from cpr_sdk.models.search import Passage as VespaPassage
 from prefect import flow, unmapped
