--- conflicted
+++ resolved
@@ -6,10 +6,7 @@
 from flows.aggregate import (
     DEFAULT_N_DOCUMENTS_IN_BATCH as AGGREGATION_DEFAULT_N_DOCUMENTS_IN_BATCH,
 )
-from flows.aggregate import (
-    RunOutputIdentifier,
-    aggregate,
-)
+from flows.aggregate import RunOutputIdentifier, aggregate
 from flows.boundary import (
     DEFAULT_DOCUMENTS_BATCH_SIZE as INDEXING_DEFAULT_DOCUMENTS_BATCH_SIZE,
 )
@@ -27,44 +24,7 @@
     inference,
 )
 from flows.utils import DocumentImportId, Fault
-<<<<<<< HEAD
-from src.cloud import ClassifierSpec, get_prefect_job_variable
-
-
-async def inference_with_result_cache(
-    classifier_specs: Sequence[ClassifierSpec] | None = None,
-    document_ids: Sequence[DocumentImportId] | None = None,
-    use_new_and_updated: bool = False,
-    pipeline_config: Config | None = None,
-    batch_size: int = INFERENCE_BATCH_SIZE_DEFAULT,
-    classifier_concurrency_limit: PositiveInt = CLASSIFIER_CONCURRENCY_LIMIT,
-) -> State:
-    """Run inference with a result cache."""
-
-    # The default serializer that is used is cloud pickle - this can handle basic
-    # pydantic types. Should the complexity of the returned objects become more complex
-    # then a custom serialiser should be considered.
-    result_cache_s3_block_name = await get_prefect_job_variable(
-        "result_cache_s3_block_name"
-    )
-    result_cache_s3_block_uri = f"s3-bucket/{result_cache_s3_block_name}"
-
-    inference_run: State = await inference.with_options(
-        result_storage=result_cache_s3_block_uri
-    )(
-        classifier_specs=classifier_specs,
-        document_ids=document_ids,
-        use_new_and_updated=use_new_and_updated,
-        config=pipeline_config,
-        batch_size=batch_size,
-        classifier_concurrency_limit=classifier_concurrency_limit,
-        return_state=True,
-    )
-
-    return inference_run
-=======
-from scripts.cloud import ClassifierSpec
->>>>>>> 8a05d5b7
+from src.cloud import ClassifierSpec
 
 
 # pyright: reportCallIssue=false, reportGeneralTypeIssues=false
