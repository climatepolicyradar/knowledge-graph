--- conflicted
+++ resolved
@@ -26,12 +26,8 @@
 from flows.inference import (
     CLASSIFIER_CONCURRENCY_LIMIT,
     INFERENCE_BATCH_SIZE_DEFAULT,
-<<<<<<< HEAD
     InferenceResult,
-    classifier_inference,
-=======
     inference,
->>>>>>> fbb6573a
 )
 from flows.inference import Config as InferenceConfig
 from flows.utils import DocumentImportId
@@ -151,47 +147,24 @@
         classifier_concurrency_limit=inference_classifier_concurrency_limit,
         return_state=True,
     )
-<<<<<<< HEAD
-    classifier_inference_result_dict: (
-        dict[str, Any] | Exception
-    ) = await classifier_inference_run.result(raise_on_failure=False)
 
-    if isinstance(classifier_inference_result_dict, Exception):
-        logger.error("Inference failed.")
-        raise classifier_inference_result_dict
-
-    classifier_inference_result: InferenceResult = InferenceResult(
-        **classifier_inference_result_dict
-    )
-
-    logger.info(
-        f"Inference complete. Successful document stems count: {len(classifier_inference_result.successful_document_stems)}, "
-        + f"failed document stems count: {len(classifier_inference_result.failed_document_stems)}"
-    )
-
-    aggregation_run: State = await aggregate_inference_results(
-        document_stems=classifier_inference_result.successful_document_stems,
-=======
-    inference_result: Sequence[DocumentStem] | Exception = await inference_run.result(
+    inference_result_dict: dict[str, Any] | Exception = await inference_run.result(
         raise_on_failure=False
     )
 
-    if isinstance(inference_result, Exception):
+    if isinstance(inference_result_dict, Exception):
         logger.error("Inference failed.")
-        raise inference_result
-    logger.info(f"Inference complete. Document stems count: {len(inference_result)}")
+        raise inference_result_dict
 
-    # TODO: Update inference_batch_of_documents to return a result with
-    # the document stems that were successfully processed. Then update inference
-    # to return all of the successful document stems from all the inference batches so that
-    # we can use this as the input to the aggregation step.
-    # Currently using filtered_file_stems as the input to the aggregation step, some of
-    # these may not have inference results due to failures and thus we expect further
-    # failures in the aggregation step.
+    inference_result: InferenceResult = InferenceResult(**inference_result_dict)
+
+    logger.info(
+        f"Inference complete. Successful document stems count: {len(inference_result.successful_document_stems)}, "
+        + f"failed document stems count: {len(inference_result.failed_document_stems)}"
+    )
 
     aggregation_run: State = await aggregate(
-        document_stems=inference_result,
->>>>>>> fbb6573a
+        document_stems=inference_result.successful_document_stems,
         config=aggregation_config,
         n_documents_in_batch=aggregation_n_documents_in_batch,
         n_batches=aggregation_n_batches,
