import json
import os
from collections.abc import AsyncGenerator, Sequence
from functools import partial
from typing import Any, TypeAlias, TypeVar

import aioboto3
import prefect.tasks as tasks
from botocore.exceptions import ClientError
from prefect import flow, task, unmapped
from prefect.artifacts import create_markdown_artifact, create_table_artifact
from prefect.client.schemas.objects import FlowRun
from prefect.context import get_run_context
from prefect.exceptions import MissingContextError
from prefect.task_runners import ThreadPoolTaskRunner
from prefect.utilities.names import generate_slug
from pydantic import BaseModel, Field, PositiveInt
from types_aiobotocore_s3.client import S3Client

from flows.boundary import (
    TextBlockId,
    convert_labelled_passage_to_concepts,
    s3_copy_file,
    s3_object_write_text_async,
)
from flows.inference import DOCUMENT_TARGET_PREFIX_DEFAULT
from flows.utils import (
    DocumentStem,
    S3Uri,
    SlackNotify,
    collect_unique_file_stems_under_prefix,
    iterate_batch,
    map_as_sub_flow,
)
from scripts.cloud import (
    AwsEnv,
    ClassifierSpec,
    get_prefect_job_variable,
)
from scripts.update_classifier_spec import parse_spec_file
from src.labelled_passage import LabelledPassage

T = TypeVar("T")
R = TypeVar("R")

# Constant, S3 prefix for the aggregated results
INFERENCE_RESULTS_PREFIX = "inference_results"

DEFAULT_N_DOCUMENTS_IN_BATCH: PositiveInt = 20

# A unique identifier for the run output made from the run context
RunOutputIdentifier: TypeAlias = str

# A string representation of a classifier spec (i.e. Q123:v4)
SpecStr: TypeAlias = str

# A serialised vespa concept, see cpr_sdk.models.search.Concept
SerialisedVespaConcept: TypeAlias = list[dict[str, str]]


class AggregationFailure(Exception):
    """A document failure."""

    def __init__(self, document_stem: DocumentStem, exception: Exception, context: str):
        self.document_stem = document_stem
        self.exception = exception
        self.context = context

    def __str__(self) -> str:
        """Return a string representation"""
        return f"{self.document_stem} | exception: {str(self.exception)} | context: {self.context}"


class Config(BaseModel):
    """Configuration used across flow runs."""

    cache_bucket: str | None = Field(default=None, description="S3 bucket for caching")
    document_source_prefix: str = Field(
        default=DOCUMENT_TARGET_PREFIX_DEFAULT,
        description="S3 prefix for source documents",
    )
    aggregate_inference_results_prefix: str = Field(
        default=INFERENCE_RESULTS_PREFIX,
        description="S3 prefix for aggregated inference results",
    )
    bucket_region: str = Field(
        default="eu-west-1", description="AWS region for S3 bucket"
    )
    aws_env: AwsEnv = Field(
        default_factory=lambda: AwsEnv(os.environ["AWS_ENV"]),
        description="AWS environment",
    )

    @classmethod
    async def create(cls) -> "Config":
        """Create a new Config instance with initialized values."""
        config = cls()
        if not config.cache_bucket:
            config.cache_bucket = await get_prefect_job_variable(
                "pipeline_cache_bucket_name"
            )
        return config

    @property
    def cache_bucket_str(self) -> str:
        """Return the cache bucket, raising an error if not set."""
        if not self.cache_bucket:
            raise ValueError(
                "Cache bucket is not set in config, consider calling the `create` method first."
            )
        return self.cache_bucket


def build_run_output_identifier() -> RunOutputIdentifier:
    """Builds an identifier from the start time and name of the flow run."""
    run_context = get_run_context()
    if not run_context:
        raise MissingContextError()
    start_time = run_context.flow_run.start_time.replace(tzinfo=None).isoformat(
        timespec="minutes"
    )
    run_name = run_context.flow_run.name
    return f"{start_time}-{run_name}"


async def get_all_labelled_passages_for_one_document(
    s3: S3Client,
    document_stem: DocumentStem,
    classifier_specs: Sequence[ClassifierSpec],
    config: Config,
) -> AsyncGenerator[tuple[ClassifierSpec, list[LabelledPassage]], None]:
    """Get the labelled passages from s3."""

    for spec in classifier_specs:
        s3_uri = S3Uri(
            bucket=config.cache_bucket_str,
            key=os.path.join(
                config.document_source_prefix,
                spec.name,
                spec.alias,
                f"{document_stem}.json",
            ),
        )
        response = await s3.get_object(Bucket=s3_uri.bucket, Key=s3_uri.key)
        body = await response["Body"].read()
        labelled_passages = [
            LabelledPassage.model_validate_json(passage)
            for passage in json.loads(body.decode("utf-8"))
        ]
        yield spec, labelled_passages


def check_all_values_are_the_same(values: list[Any]) -> bool:
    """Check if all values are the same."""
    return len(set(values)) == 1


def validate_passages_are_same_except_concepts(passages: list[LabelledPassage]) -> None:
    """Check if passages are the same (except for metadata & spans)."""
    properties = [
        "id",
        "text",
    ]
    for property in properties:
        values = [getattr(passage, property) for passage in passages]
        if not check_all_values_are_the_same(values):
            unique_values = set(values)
            raise ValueError(
                f"Found a discrepancy in passage for {property}: {unique_values}"
            )


def task_input_hash(
    remove: Sequence[str],
    context: tasks.TaskRunContext,
    arguments: dict[str, Any],
) -> str | None:
    """
    Remove arguments from a task's input.

    Sometimes we don't want to, or can't, serialise them.
    """

    return tasks.task_input_hash(
        context,
        {k: v for k, v in arguments.items() if k not in remove},
    )


def task_run_name(parameters: dict[str, Any]) -> str:
    document_id = parameters.get("document_id", "unknown")
    slug = generate_slug(2)
    return f"aggregate-single-document-{document_id}-{slug}"


@task(
    cache_key_fn=partial(task_input_hash, ["session"]),
    task_run_name=task_run_name,
    retries=1,
    persist_result=False,
)
async def process_document(
    document_stem: DocumentStem,
    session: aioboto3.Session,
    classifier_specs: list[ClassifierSpec],
    config: Config,
    run_output_identifier: RunOutputIdentifier,
) -> DocumentStem:
    """Process a single document and return its status."""
    try:
        async with session.client("s3") as s3:
            print("Fetching labelled passages for", document_stem)

            concepts_for_vespa: dict[TextBlockId, SerialisedVespaConcept] = {}
            async for (
                spec,
                labelled_passages,
            ) in get_all_labelled_passages_for_one_document(
                s3, document_stem, classifier_specs, config
            ):
                # `concepts_for_vespa`` starts empty so Validation not needed initially
                if not concepts_for_vespa:
                    for passage in labelled_passages:
                        concepts_for_vespa[TextBlockId(passage.id)] = [
                            vc.model_dump(mode="json")
                            for vc in convert_labelled_passage_to_concepts(passage)
                        ]
                    continue

                if len(labelled_passages) != len(concepts_for_vespa.keys()):
                    raise ValueError(
                        f"The number of passages diverge when appending {spec}: "
                        + f"{len(labelled_passages)=} != {len(concepts_for_vespa)=}"
                    )

                for passage, text_block_id in zip(
                    labelled_passages, concepts_for_vespa.keys()
                ):
                    if passage.id != text_block_id:
                        raise ValueError(
                            f"The text_block id diverges for {spec} when compared with"
                            + "what has been collected so far:"
                            + f"{passage.id=} != {text_block_id=}"
                        )
                    serialised_concepts = [
                        vc.model_dump(mode="json")
                        for vc in convert_labelled_passage_to_concepts(passage)
                    ]
                    concepts_for_vespa[TextBlockId(passage.id)].extend(
                        serialised_concepts
                    )

            # Write to s3
            s3_uri = S3Uri(
                bucket=config.cache_bucket_str,
                key=os.path.join(
                    config.aggregate_inference_results_prefix,
                    run_output_identifier,
                    f"{document_stem}.json",
                ),
            )
            await s3_object_write_text_async(s3, s3_uri, json.dumps(concepts_for_vespa))

            # Duplicate to latest
            await s3_copy_file(
                s3,
                source=s3_uri,
                target=S3Uri(
                    bucket=config.cache_bucket_str,
                    key=os.path.join(
                        config.aggregate_inference_results_prefix,
                        "latest",
                        f"{document_stem}.json",
                    ),
                ),
            )
            return document_stem
    except ClientError as e:
        print(f"ClientError: {e.response}")
        raise AggregationFailure(
            document_stem=document_stem, exception=e, context=e.response
        )
    except Exception as e:
        raise AggregationFailure(
            document_stem=document_stem, exception=e, context=repr(e)
        )


def handle_results(
    results: Sequence[DocumentStem | AggregationFailure],
) -> tuple[list[DocumentStem], list[AggregationFailure]]:
    success_stems: list[DocumentStem] = []
    failures: list[AggregationFailure] = []

    for result in results:
        if isinstance(result, AggregationFailure):
            failures.append(result)
        elif isinstance(result, str):
            success_stems.append(DocumentStem(result))
        else:
            raise ValueError(f"Unknown result type: {type(result)}")

    return success_stems, failures


async def create_aggregate_inference_summary_artifact(
    config: Config,
    success_stems: list[DocumentStem],
    failures: list[AggregationFailure],
) -> None:
    """Create a summary artifact of the aggregated inference results."""

    overview_description = f"""# Aggregate Inference Summary

## Overview
- **Environment**: {config.aws_env.value}
- **Documents processed**: {len(success_stems)}
- **Failed documents**: {len(failures)}/{len(success_stems)}
"""

    details = [
        {
            "Failed document Stem": failure.document_stem,
            "Exception": str(failure.exception),
            "Context": failure.context,
        }
        for failure in failures
    ]

    await create_table_artifact(
        key=f"aggregate-inference-{config.aws_env.value}",
        table=details,
        description=overview_description,
    )


async def create_aggregate_inference_overall_summary_artifact(
    aws_env: AwsEnv,
    document_stems: list[DocumentStem],
    classifier_specs: list[ClassifierSpec],
    run_output_identifier: RunOutputIdentifier,
    successes: Sequence[RunOutputIdentifier],
    failures: Sequence[BaseException | FlowRun],
) -> None:
    """Create a summary artifact of the overall aggregated inference results."""
    markdown_content = f"""# Aggregate Inference Overall Summary

## Overview
- **Environment**: {aws_env.value}
- **Run Output Identifier**: `{run_output_identifier}`
- **Total classifier specs.**: {len(classifier_specs)}
- **Total documents**: {len(document_stems)}
- **Successful batches**: {len(successes)}
- **Failed batches**: {len(failures)}
"""

    await create_markdown_artifact(
        key=f"aggregate-inference-overall-{aws_env.value}",
        markdown=markdown_content,
    )


def collect_stems_by_specs(config: Config) -> list[DocumentStem]:
    """Collect the stems for the given specs."""
    document_stems = []
    specs = parse_spec_file(config.aws_env)
    for spec in specs:
        prefix = os.path.join(config.document_source_prefix, spec.name, spec.alias)
        document_stems.extend(
            collect_unique_file_stems_under_prefix(
                bucket_name=config.cache_bucket_str,
                prefix=prefix,
            )
        )

    return list(set(document_stems))


@flow(
    timeout_seconds=None,
    log_prints=True,
    task_runner=ThreadPoolTaskRunner(max_workers=DEFAULT_N_DOCUMENTS_IN_BATCH),
)
async def aggregate_inference_results_batch(
    document_stems: Sequence[DocumentStem],
    config_json: dict[str, Any],
    classifier_specs: Sequence[ClassifierSpec],
    run_output_identifier: RunOutputIdentifier,
) -> RunOutputIdentifier:
    """Aggregate the inference results for the given document ids."""
    config = Config.model_validate(config_json)

    session = aioboto3.Session(region_name=config.bucket_region)

    futures = process_document.map(  # pyright: ignore[reportFunctionMemberAccess]
        document_stems,
        session=unmapped(session),
        classifier_specs=unmapped(classifier_specs),
        config=unmapped(config),
        run_output_identifier=unmapped(run_output_identifier),
    )

    print("getting results")
    results = futures.result(raise_on_failure=False)

    print("handling results")
    success_stems, failures = handle_results(results)

    print("creating summary artifact")
    await create_aggregate_inference_summary_artifact(
        config=config,
        success_stems=success_stems,
        failures=failures,
    )

    if failures:
        raise ValueError(
            f"Saw {len(failures)} failures when aggregating inference results"
        )

    return run_output_identifier


@flow(
    on_failure=[SlackNotify.message],
    on_crashed=[SlackNotify.message],
    timeout_seconds=None,
    log_prints=True,
)
async def aggregate_inference_results(
<<<<<<< HEAD
    # FIXME: This is the wrong parameter. We should be passing in stems.
    #  If we provided AF.document.002MMUCR.n0000 as the document id but the file stem
    # was AF.document.002MMUCR.n0000_translated_en; we would not find it.
    document_ids: None | list[DocumentImportId] = None,
=======
    document_stems: None | list[DocumentStem] = None,
>>>>>>> 8969d37c
    config: Config | None = None,
    n_documents_in_batch: PositiveInt = DEFAULT_N_DOCUMENTS_IN_BATCH,
    n_batches: PositiveInt = 5,
) -> RunOutputIdentifier:
    """Aggregate the inference results for the given document ids."""
    if not config:
        print("no config provided, creating one")
        config = await Config.create()

    if not document_stems:
        print(
            "no document stems provided, collecting all available from s3 under prefix: "
            + f"{config.document_source_prefix}"
        )
<<<<<<< HEAD
        # FIXME: These are file stems not document ids.
        document_ids = collect_stems_by_specs(config)
=======
        document_stems = collect_stems_by_specs(config)
>>>>>>> 8969d37c

    run_output_identifier = build_run_output_identifier()
    classifier_specs = parse_spec_file(config.aws_env)

    print(
        f"Aggregating inference results for {len(document_stems)} documents, using "
        + f"{len(classifier_specs)} classifiers, outputting to {run_output_identifier}"
    )

    batches = iterate_batch(
        document_stems,
        n_documents_in_batch,
    )

    def parameters(batch: Sequence[DocumentStem]) -> dict[str, Any]:
        return {
            "document_stems": batch,
            "config_json": config.model_dump(),
            "classifier_specs": classifier_specs,
            "run_output_identifier": run_output_identifier,
        }

    successes, failures = await map_as_sub_flow(
        fn=aggregate_inference_results_batch,
        aws_env=config.aws_env,
        counter=n_batches,
        batches=batches,
        parameters=parameters,
    )

    await create_aggregate_inference_overall_summary_artifact(
        aws_env=config.aws_env,
        document_stems=document_stems,
        classifier_specs=classifier_specs,
        run_output_identifier=run_output_identifier,
        successes=successes,
        failures=failures,
    )

    return run_output_identifier<|MERGE_RESOLUTION|>--- conflicted
+++ resolved
@@ -428,14 +428,7 @@
     log_prints=True,
 )
 async def aggregate_inference_results(
-<<<<<<< HEAD
-    # FIXME: This is the wrong parameter. We should be passing in stems.
-    #  If we provided AF.document.002MMUCR.n0000 as the document id but the file stem
-    # was AF.document.002MMUCR.n0000_translated_en; we would not find it.
-    document_ids: None | list[DocumentImportId] = None,
-=======
     document_stems: None | list[DocumentStem] = None,
->>>>>>> 8969d37c
     config: Config | None = None,
     n_documents_in_batch: PositiveInt = DEFAULT_N_DOCUMENTS_IN_BATCH,
     n_batches: PositiveInt = 5,
@@ -450,12 +443,7 @@
             "no document stems provided, collecting all available from s3 under prefix: "
             + f"{config.document_source_prefix}"
         )
-<<<<<<< HEAD
-        # FIXME: These are file stems not document ids.
-        document_ids = collect_stems_by_specs(config)
-=======
         document_stems = collect_stems_by_specs(config)
->>>>>>> 8969d37c
 
     run_output_identifier = build_run_output_identifier()
     classifier_specs = parse_spec_file(config.aws_env)
