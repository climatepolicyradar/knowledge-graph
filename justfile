--- conflicted
+++ resolved
@@ -38,19 +38,8 @@
     uv run pre-commit run --all-files --show-diff-on-failure
 
 # build a dataset of passages for sampling
-<<<<<<< HEAD
 build-dataset n="10000":
     poetry run python scripts/build_dataset.py --n {{n}}
-=======
-build-dataset:
-    uv run python scripts/build_dataset/01_download_corporate_disclosures.py
-    uv run python scripts/build_dataset/02_download_litigation.py
-    uv run python scripts/build_dataset/03_parse.py
-    uv run python scripts/build_dataset/04_translate.py
-    uv run python scripts/build_dataset/05_add_geography.py
-    uv run python scripts/build_dataset/06_merge.py
-    uv run python scripts/build_dataset/07_create_balanced_dataset_for_sampling.py
->>>>>>> 83e32ce8
 
 # fetch metadata and labelled passages for a specific wikibase ID
 get-concept id:
