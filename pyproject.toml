--- conflicted
+++ resolved
@@ -1,11 +1,6 @@
 [tool.poetry]
-<<<<<<< HEAD
 name = "knowledge_graph"
-version = "0.1.0"
-=======
-name = "knowledge-graph"
 version = "0.1.1"
->>>>>>> b56daf8d
 description = ""
 authors = ["CPR Data Science <dsci@climatepolicyradar.org>"]
 license = "Apache 2.0"
