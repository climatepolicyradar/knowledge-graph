[tool.poetry]
name = "knowledge-graph"
version = "0.1.0"
description = ""
authors = ["CPR Data Science <dsci@climatepolicyradar.org>"]
license = "Apache 2.0"
readme = "README.md"
packages = [
  { include = "src", from = "." },
  { include = "tests", from = "." },
  { include = "scripts", from = "." },
]

[tool.poetry.dependencies]
python = ">=3.10,<3.11"
httpx = "^0.26.0"
rich = "^13.7.0"
tqdm = "^4.66.2"
ipykernel = "^6.29.3"
azure_pdf_parser = { git = "https://github.com/climatepolicyradar/azure-pdf-parser.git", tag = "v0.4.3" }
neomodel = "^5.3.3"
typer = "0.9.4"
rapidfuzz = "^3.10.0"
python-dotenv = "^1.0.1"
hypothesis = "^6.112.2"
more-itertools = "^10.3.0"
argilla = "1.29.1"
prefect = "2.16.8"
griffe = "0.48.0"
cpr-sdk = "^1.9.3"
wandb = "^0.18.3"
boto3 = "^1.35.31"
pyvespa = "^0.50.0"
<<<<<<< HEAD
nltk = "^3.9.1"
=======
pyyaml = "^6.0.2"
>>>>>>> f7070b53

[tool.poetry.group.embeddings.dependencies]
# Torch CPU versions: https://download.pytorch.org/whl/torch/
torch = [
  # Mac x86_64
  # Pinned to 2.2.2 because pytorch stopped supported intel-macs after 2.2.2: https://github.com/pytorch/pytorch/issues/114602
  { markers = "sys_platform == 'darwin' and platform_machine == 'x86_64'", url = "https://download.pytorch.org/whl/cpu/torch-2.2.2-cp310-none-macosx_10_9_x86_64.whl" },
  # Mac arm64
  { markers = "sys_platform == 'darwin' and platform_machine == 'arm64'", url = "https://download.pytorch.org/whl/cpu/torch-2.4.1-cp310-none-macosx_11_0_arm64.whl" },
  # Linux
  { markers = "sys_platform != 'darwin' and platform_machine != 'x86_64'", version = "2.4.1", source = "pytorch" }
]
sentence-transformers = "^3.1.1"


[[tool.poetry.source]]
name = "pytorch"
url = "https://download.pytorch.org/whl/cpu"
priority = "explicit"


[tool.poetry.scripts]
train = "scripts.train:app"
promote = "scripts.promote:app"
demote = "scripts.demote:app"
evaluate = "scripts.evaluate:app"
infer = "scripts.infer:app"
update_inference_classifiers = "scripts.update_classifier_spec:app"

[tool.poetry.group.dev]
optional = true

[tool.poetry.group.dev.dependencies]
pytest = "^8.3.2"
mkdocs-material = "^9.5.39"
pre-commit = "^3.8.0"
boto3 = "^1.35.32"
syrupy = "^4.7.1"
moto = {extras = ["s3"], version = "^5.0.16"}
pytest-env = "^1.1.5"
pytest-asyncio = "^0.24.0"

[tool.pytest.ini_options]
env = ["AWS_ENV=sandbox"]
markers = ["vespa", "flaky_on_ci"]

[build-system]
requires = ["poetry-core"]
build-backend = "poetry.core.masonry.api"

[tool.ruff]
lint.select = ["E", "F", "D", "I"]
line-length = 88
# Docstring Ignores:
# D100 - Missing docstring in public module
# D103 - Missing docstring in public function
# D104 - Missing docstring in public package
# D107 - Missing docstring in __init__
# D202 - No blank lines allowed after function docstring
# D203 - 1 blank line required before class docstring
# D213 - Multi-line docstring summary should start at the first line
# D400 - First line should end with a period
# D401 - First line should be in imperative mood
# D406 - Section name should end with a newline
# D407 - Missing dashed underline after section
# D413 - Missing blank line after last section
# D415 - First line should end with a period, question mark, or exclamation point
lint.ignore = [
  "D100",
  "D103",
  "D104",
  "D107",
  "D202",
  "D203",
  "D212",
  "D400",
  "D401",
  "D406",
  "D407",
  "D413",
  "D415",
  "E501",
]

# Ignore `E402` (import violations) in all `__init__.py` files, and `E501` (line too long) in all files in the `tests` directory
[tool.ruff.lint.per-file-ignores]
"__init__.py" = ["F401"]
"tests/*" = ["E501"]<|MERGE_RESOLUTION|>--- conflicted
+++ resolved
@@ -31,11 +31,8 @@
 wandb = "^0.18.3"
 boto3 = "^1.35.31"
 pyvespa = "^0.50.0"
-<<<<<<< HEAD
 nltk = "^3.9.1"
-=======
 pyyaml = "^6.0.2"
->>>>>>> f7070b53
 
 [tool.poetry.group.embeddings.dependencies]
 # Torch CPU versions: https://download.pytorch.org/whl/torch/
