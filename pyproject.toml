--- conflicted
+++ resolved
@@ -36,12 +36,9 @@
 boto3-stubs = {extras = ["s3"], version = "^1.35.93"}
 prefect-slack = "0.2.1"
 async-typer = "^0.1.8"
-<<<<<<< HEAD
 argilla-v1 = "^1.29.1"
 schedule = "^1.2.2"
-=======
 awscli = "^1.37.24"
->>>>>>> 3506f1f7
 
 [tool.poetry.group.transformers]
 optional = true
