--- conflicted
+++ resolved
@@ -1,10 +1,7 @@
 import asyncio
 import json
-<<<<<<< HEAD
 import random
-=======
 from abc import ABC, abstractmethod
->>>>>>> 28764f96
 from typing import Annotated, Optional
 
 import httpx
@@ -69,11 +66,7 @@
 """
 
 
-<<<<<<< HEAD
-class BaseLLMClassifier(Classifier, ZeroShotClassifier, UncertaintyMixin):
-=======
-class BaseLLMClassifier(Classifier, ZeroShotClassifier, ABC):
->>>>>>> 28764f96
+class BaseLLMClassifier(Classifier, ZeroShotClassifier, UncertaintyMixin, ABC):
     """A classifier that uses an LLM to predict the presence of a concept in a text."""
 
     def __init__(
@@ -167,7 +160,6 @@
                 input_text=input_sanitised, output_text=output_sanitised
             )
 
-<<<<<<< HEAD
     def get_variant_sub_classifier(self) -> Self:
         """Get a variant of the classifier, using a different random seed."""
         return type(self)(
@@ -177,60 +169,6 @@
             random_seed=random.randint(0, 1000000),
         )
 
-
-class LLMClassifier(BaseLLMClassifier):
-    """A classifier which uses a third-party LLM to identify concept mentions in text"""
-
-    def __init__(
-        self,
-        concept: Concept,
-        model_name: Annotated[
-            str,
-            Field(
-                description=(
-                    "The name of the model to use. See https://ai.pydantic.dev/models/ "
-                    "for a list of available models and the necessary environment "
-                    "variables needed to run each."
-                ),
-            ),
-        ] = "gemini-2.0-flash",
-        system_prompt_template: Annotated[
-            str,
-            Field(
-                description=(
-                    "The unformatted system prompt for the LLM, with values in {}. "
-                    "Should be able to be populated with {concept_description} and "
-                    "{examples} parameters."
-                ),
-            ),
-        ] = DEFAULT_SYSTEM_PROMPT,
-        random_seed: Annotated[
-            int,
-            Field(
-                description=(
-                    "Random seed for the classifier. "
-                    "Used for reproducibility and the ability to spawn multiple "
-                    "distinguishable classifiers at the same time"
-                )
-            ),
-        ] = 42,
-    ):
-        super().__init__(
-            concept=concept,
-            model_name=model_name,
-            system_prompt_template=system_prompt_template,
-            random_seed=random_seed,
-        )
-        self.agent = Agent(
-            self.model_name,
-            system_prompt=self.system_prompt,
-            result_type=LLMResponse,
-        )
-
-        self.random_seed = random_seed
-
-=======
->>>>>>> 28764f96
     def __getstate__(self):
         """Handle pickling by removing the unpickleable agent instance."""
         state = self.__dict__.copy()
@@ -300,11 +238,7 @@
 
                 batch_spans.append(
                     [
-<<<<<<< HEAD
                         # Use the original input texts for the output spans
-=======
-                        # Use the original input text for the output spans
->>>>>>> 28764f96
                         span.model_copy(update={"text": text}, deep=True)
                         for span in spans
                     ]
@@ -423,20 +357,6 @@
             random_seed=random_seed,
         )
 
-<<<<<<< HEAD
-    def predict(self, text: str) -> list[Span]:
-        """Predict whether the supplied text contains an instance of the concept."""
-        response = self.model.prompt(
-            text,
-            system=self.system_prompt,
-            # schema=LLMResponse,  # this line can be uncommented for models which support the schema param
-        ).text()
-        self._validate_response(input_text=text, response=response)
-        return Span.from_xml(
-            xml=response,
-            concept_id=self.concept.wikibase_id,
-            labellers=[str(self)],
-=======
     def _create_agent(self) -> Agent:
         ollama_model = OpenAIModel(
             model_name=self.model_name,
@@ -446,5 +366,4 @@
             model=ollama_model,
             system_prompt=self.system_prompt,
             result_type=LLMResponse,
->>>>>>> 28764f96
         )