--- conflicted
+++ resolved
@@ -18,14 +18,8 @@
 from src.classifier.uncertainty_mixin import UncertaintyMixin
 from src.concept import Concept
 from src.identifiers import ClassifierID
-<<<<<<< HEAD
 from src.labelled_passage import LabelledPassage
 from src.span import Span, SpanXMLConceptFormattingError
-
-logger = logging.getLogger(__name__)
-=======
-from src.span import Span
->>>>>>> f70348f8
 
 logger = logging.getLogger(__name__)
 
@@ -172,7 +166,6 @@
             model_settings=ModelSettings(seed=self.random_seed or 42),  # type: ignore[arg-type]
         )
 
-<<<<<<< HEAD
         try:
             return Span.from_xml(
                 xml=response.output.marked_up_text,
@@ -183,14 +176,6 @@
         except SpanXMLConceptFormattingError as e:
             logger.warning(f"Prediction failed: {e}")
             return []
-=======
-        return Span.from_xml(
-            xml=response.output.marked_up_text,
-            concept_id=self.concept.wikibase_id,
-            labellers=[str(self)],
-            input_text=text,
-        )
->>>>>>> f70348f8
 
     def predict_batch(self, texts: list[str]) -> list[list[Span]]:
         """Predict whether the supplied texts contain instances of the concept."""
@@ -225,7 +210,6 @@
         batch_spans: list[list[Span]] = []
 
         for text, response in zip(texts, responses):
-<<<<<<< HEAD
             try:
                 spans = Span.from_xml(
                     xml=response.output.marked_up_text,
@@ -244,23 +228,6 @@
             except SpanXMLConceptFormattingError as e:
                 logger.warning(f"Prediction failed: {e}")
                 batch_spans.append([])
-=======
-            spans = Span.from_xml(
-                xml=response.output.marked_up_text,
-                concept_id=self.concept.wikibase_id,
-                labellers=[str(self)],
-                input_text=text,
-            )
-
-            batch_spans.append(
-                [
-                    # Use the original input texts for the output spans
-                    span.model_copy(update={"text": text}, deep=True)
-                    for span in spans
-                ]
-            )
->>>>>>> f70348f8
-
         return batch_spans
 
 
