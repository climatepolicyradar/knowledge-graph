--- conflicted
+++ resolved
@@ -15,22 +15,14 @@
 )
 from typing_extensions import Self
 
-<<<<<<< HEAD
-from src.classifier.classifier import Classifier
+from src.classifier.classifier import Classifier, GPUBoundClassifier
 from src.classifier.uncertainty_mixin import UncertaintyMixin
-=======
-from src.classifier.classifier import Classifier, GPUBoundClassifier
->>>>>>> 31008646
 from src.concept import Concept
 from src.labelled_passage import LabelledPassage
 from src.span import Span
 
 
-<<<<<<< HEAD
-class BertBasedClassifier(Classifier, UncertaintyMixin):
-=======
-class BertBasedClassifier(Classifier, GPUBoundClassifier):
->>>>>>> 31008646
+class BertBasedClassifier(Classifier, GPUBoundClassifier, UncertaintyMixin):
     """
     Classifier that uses a fine-tuned transformer model to identify concepts in text.
 
