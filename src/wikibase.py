import json
import os
from datetime import datetime, timezone
from logging import getLogger
from typing import Dict, Optional

import dotenv
import httpx
from pydantic import ValidationError

<<<<<<< HEAD
from src.concept import Concept
from src.identifiers import WikibaseID
=======
from src.concept import Concept, WikibaseID
from src.exceptions import ConceptNotFoundError, RevisionNotFoundError
>>>>>>> 670394eb

logger = getLogger(__name__)

dotenv.load_dotenv()


class WikibaseSession:
    """A session for interacting with Wikibase"""

    session = httpx.Client()
    username = os.getenv("WIKIBASE_USERNAME")
    password = os.getenv("WIKIBASE_PASSWORD")
    base_url = os.getenv("WIKIBASE_URL")
    api_url = f"{base_url}/w/api.php"

    has_subconcept_property_id = os.getenv("WIKIBASE_HAS_SUBCONCEPT_PROPERTY_ID")
    subconcept_of_property_id = os.getenv("WIKIBASE_SUBCONCEPT_OF_PROPERTY_ID")
    related_concept_property_id = os.getenv("WIKIBASE_RELATED_CONCEPT_PROPERTY_ID")
    negative_labels_property_id = os.getenv("WIKIBASE_NEGATIVE_LABELS_PROPERTY_ID")
    definition_property_id = os.getenv("WIKIBASE_DEFINITION_PROPERTY_ID")

    def __init__(self):
        """Log in to Wikibase and get a CSRF token"""
        if not self.username or not self.password:
            raise ValueError(
                "WIKIBASE_USERNAME and WIKIBASE_PASSWORD environment variables must be set"
            )
        self._login()

    def __repr__(self) -> str:
        """Return a string representation of the Wikibase session"""
        return f"<WikibaseSession: {self.username} at {self.api_url}>"

    def _login(self):
        """Log in to Wikibase and get a CSRF token"""
        login_token_response = self.session.get(
            url=self.api_url,
            params={
                "action": "query",
                "meta": "tokens",
                "type": "login",
                "format": "json",
            },
        ).json()
        login_token = login_token_response["query"]["tokens"]["logintoken"]

        self.session.post(
            url=self.api_url,
            data={
                "action": "login",
                "lgname": self.username,
                "lgpassword": self.password,
                "lgtoken": login_token,
                "format": "json",
            },
        )

        csrf_token_response = self.session.get(
            url=self.api_url,
            params={"action": "query", "meta": "tokens", "format": "json"},
        )
        csrf_token = csrf_token_response.json()["query"]["tokens"]["csrftoken"]

        logger.debug(f"Got session CSRF token: {csrf_token}")

        self.csrf_token = csrf_token
        logger.debug("Session headers updated")

    def get_all_properties(self) -> list[Dict[str, str]]:
        """
        Get all property IDs from the Wikibase instance

        :return list[Dict[str, str]]: A list of all property IDs (and their
        corresponding page_ids) in the Wikibase instance
        """
        all_properties_response = self.session.get(
            url=self.api_url,
            params={
                "action": "query",
                "format": "json",
                "list": "allpages",
                "apnamespace": "122",
                "aplimit": "max",
            },
        ).json()
        all_properties = [
            {"p_id": page["title"].replace("Property:", ""), "page_id": page["pageid"]}
            for page in all_properties_response["query"]["allpages"]
        ]
        sorted_properties = sorted(all_properties, key=lambda x: int(x["p_id"][1:]))
        return sorted_properties

    def get_concept(
        self,
        wikibase_id: WikibaseID,
        timestamp: Optional[datetime] = None,
        include_labels_from_subconcepts: bool = False,
    ) -> Concept:
        """
        Get a concept from Wikibase by its Wikibase ID

        :param WikibaseID wikibase_id: The Wikibase ID of the concept
        :param Optional[datetime] timestamp: The timestamp to fetch the concept at.
            If not provided, the latest version of the concept will be fetched.
        :param bool include_labels_from_subconcepts: Whether to include the labels
            from subconcepts in the concept
        :return Concept: The concept with the given Wikibase ID
        """

        if timestamp:
            if timestamp.tzinfo is None:
                timestamp = timestamp.astimezone(timezone.utc)
            if timestamp > datetime.now(timezone.utc):
                raise ValueError(
                    "Can't fetch concepts from the future... "
                    "The value of timestamp must be in the past"
                )
        else:
            timestamp = datetime.now(timezone.utc)

        # First get the pageid for this wikibase ID
        page_id_response = self.session.get(
            url=self.api_url,
            params={
                "action": "wbgetentities",
                "format": "json",
                "ids": wikibase_id,
                "props": "info",
            },
        ).json()

        page_id = str(
            page_id_response.get("entities", {}).get(wikibase_id, {}).get("pageid")
        )
        if not page_id:
            raise ConceptNotFoundError(wikibase_id)

        # Use the pageid to get the latest revision before the supplied timestamp
        # https://www.mediawiki.org/wiki/API:Revisions
        revisions_response = self.session.get(
            url=self.api_url,
            params={
                "action": "query",
                "format": "json",
                "pageids": page_id,
                "prop": "revisions",
                "rvdir": "older",
                "rvlimit": 1,
                "rvprop": "content",
                "rvslots": "main",
                "rvstart": timestamp.isoformat(),
            },
        ).json()

        # Extract useful content from the revision response
        pages = revisions_response.get("query", {}).get("pages", {})
        if not pages:
            raise ConceptNotFoundError(wikibase_id)

        page = next(iter(pages.values()))
        revisions = page.get("revisions", [])
        if not revisions:
            raise RevisionNotFoundError(wikibase_id, timestamp)

        entity = json.loads(revisions[0].get("slots", {}).get("main", {}).get("*"))
        preferred_label = entity.get("labels", {}).get("en", {}).get("value", "")

        if isinstance(entity["aliases"], dict):
            alternative_labels = [
                alias.get("value")
                for alias in entity.get("aliases", {}).get("en", [])
                if alias.get("language") == "en"
            ]
        else:
            alternative_labels = []

        description = (
            entity.get("descriptions", {}).get("en", {}).get("value", "")
            if isinstance(entity["descriptions"], dict)
            else ""
        )

        preferred_label = entity.get("labels", {}).get("en", {}).get("value", "")

        if isinstance(entity["aliases"], dict):
            alternative_labels = [
                alias.get("value")
                for alias in entity.get("aliases", {}).get("en", [])
                if alias.get("language") == "en"
            ]
        else:
            alternative_labels = []

        description = (
            entity.get("descriptions", {}).get("en", {}).get("value", "")
            if isinstance(entity["descriptions"], dict)
            else ""
        )

        concept = Concept(
            preferred_label=preferred_label,
            alternative_labels=alternative_labels,
            description=description,
            wikibase_id=wikibase_id,
        )

        if "claims" in entity and entity["claims"] != []:
            for claim in entity["claims"].values():
                for statement in claim:
                    if statement["mainsnak"]["snaktype"] == "value":
                        property_id = statement["mainsnak"]["property"]
                        value = statement["mainsnak"]["datavalue"]["value"]
                        if property_id == self.subconcept_of_property_id:
                            concept.subconcept_of = concept.subconcept_of + [
                                value["id"]
                            ]
                        elif property_id == self.has_subconcept_property_id:
                            concept.has_subconcept = concept.has_subconcept + [
                                value["id"]
                            ]
                        elif property_id == self.related_concept_property_id:
                            concept.related_concepts = concept.related_concepts + [
                                value["id"]
                            ]
                        elif property_id == self.negative_labels_property_id:
                            concept.negative_labels = concept.negative_labels + [value]
                        elif property_id == self.definition_property_id:
                            concept.definition = value

        if include_labels_from_subconcepts:
            subconcepts = self.get_subconcepts(wikibase_id, recursive=True)

            # fetch all of the labels and negative_labels for all of the subconcepts
            # and the concept itself
            all_positive_labels = set(concept.all_labels)
            all_negative_labels = set(concept.negative_labels)
            for subconcept in subconcepts:
                all_positive_labels.update(subconcept.all_labels)
                all_negative_labels.update(subconcept.negative_labels)

            concept.alternative_labels = list(all_positive_labels)
            concept.negative_labels = list(all_negative_labels)

        return concept

    def get_concepts(
        self,
        limit: Optional[int] = None,
        wikibase_ids: Optional[list[WikibaseID]] = None,
    ) -> list[Concept]:
        """
        Get concepts from Wikibase, optionally specified by their Wikibase IDs

        :param Optional[int] limit: The maximum number of concepts to fetch
        :param list[WikibaseID] wikibase_ids: The Wikibase IDs of the concepts
        :return list[Concept]: The concepts, optionally with the given Wikibase IDs
        """
        if not wikibase_ids:
            # NOTE: Because this call has a max `aplimit` of 5000, this implementation will
            # work up to a limit of 5000 item pages in the concept store. Beyond that, we'll
            # need to start paginating over the results
            response = self.session.get(
                url=self.api_url,
                params={
                    "action": "query",
                    "format": "json",
                    "list": "allpages",
                    "apnamespace": 120,
                    "aplimit": limit or "max",
                    "apfilterredir": "nonredirects",  # Only fetch non-redirect pages
                },
            ).json()
            wikibase_ids = [
                page["title"].replace("Item:", "")
                for page in response["query"]["allpages"]
            ]

        concepts = []
        for wikibase_id in wikibase_ids:
            try:
                concept = self.get_concept(wikibase_id)
                concepts.append(concept)
            except ValidationError as e:
                logger.warning(
                    f"Failed to fetch concept with Wikibase ID: {wikibase_id} with error: {e}"
                )

        return concepts

    def get_subconcepts(
        self, wikibase_id: WikibaseID, recursive: bool = True
    ) -> list[Concept]:
        """
        Get all subconcepts of a concept

        :param str wikibase_id: The Wikibase ID of the concept
        :param bool recursive: Whether to get subconcepts recursively
        :return list[Concept]: A list of all subconcepts of the concept
        """
        response = self.session.get(
            url=self.api_url,
            params={
                "action": "wbgetentities",
                "format": "json",
                "ids": wikibase_id,
                "props": "claims",
            },
        ).json()

        entity = response["entities"][wikibase_id]
        subconcepts = []
        if "claims" in entity:
            for claim in entity["claims"].values():
                for statement in claim:
                    if statement["mainsnak"]["snaktype"] == "value":
                        property_id = statement["mainsnak"]["property"]
                        value = statement["mainsnak"]["datavalue"]["value"]
                        if property_id == self.has_subconcept_property_id:
                            subconcepts.append(self.get_concept(value["id"]))
                            if recursive:
                                subconcepts.extend(self.get_subconcepts(value["id"]))

        return subconcepts

    def get_statements(self, wikibase_id: WikibaseID) -> list[dict]:
        """
        Get all statements for a Wikibase item

        :param str wikibase_id: The Wikibase ID of the item
        :return list[dict]: A list of all statements for the item
        """
        response = self.session.get(
            url=self.api_url,
            params={
                "action": "wbgetclaims",
                "format": "json",
                "entity": wikibase_id,
            },
        ).json()

        statements = response["claims"]
        return statements

    def add_statement(
        self, subject_id: str, predicate_id: str, value: str, summary: Optional[str]
    ) -> dict:
        """
        Add a statement to a Wikibase item

        :param str subject_id: The Wikibase ID of the subject entity
        :param str predicate_id: The Wikibase ID of the predicate property
        :param str value: Should take the form
            {"entity-type": "item", "id": object_id} or
            {"datatype": "string", "value": "string"}
        :param Optional[str] summary: A summary message for the edit
        :return dict: The response from the Wikibase API
        """
        data = {
            "action": "wbcreateclaim",
            "format": "json",
            "entity": subject_id,
            "property": predicate_id,
            "snaktype": "value",
            "value": json.dumps(value),
            "token": self.csrf_token,
            "bot": True,
        }

        if summary:
            data["summary"] = summary

        create_claim_response = self.session.post(url=self.api_url, data=data).json()
        return create_claim_response<|MERGE_RESOLUTION|>--- conflicted
+++ resolved
@@ -8,13 +8,10 @@
 import httpx
 from pydantic import ValidationError
 
-<<<<<<< HEAD
+
+from src.identifiers import WikibaseID
 from src.concept import Concept
-from src.identifiers import WikibaseID
-=======
-from src.concept import Concept, WikibaseID
 from src.exceptions import ConceptNotFoundError, RevisionNotFoundError
->>>>>>> 670394eb
 
 logger = getLogger(__name__)
 
