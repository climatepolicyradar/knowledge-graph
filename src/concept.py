--- conflicted
+++ resolved
@@ -1,11 +1,7 @@
 import os
-<<<<<<< HEAD
+import warnings
 from pathlib import Path
 from typing import Dict, Optional, Union
-=======
-import warnings
-from typing import Dict, Optional
->>>>>>> e13cded9
 
 from pydantic import BaseModel, Field, field_validator, model_validator
 
