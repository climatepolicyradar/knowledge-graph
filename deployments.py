"""
Prefect deployment script

Used to create server side representation of prefect flows, triggers, config, etc.
See: https://docs-2.prefect.io/latest/concepts/deployments/
"""

import importlib.metadata
import logging
import os
import subprocess
from typing import Any, ParamSpec, TypeVar

from prefect.blocks.system import JSON
from prefect.client.schemas.objects import (
    ConcurrencyLimitConfig,
    ConcurrencyLimitStrategy,
)
from prefect.docker.docker_image import DockerImage
from prefect.flows import Flow
from prefect.schedules import Cron, Schedule

from flows.aggregate import aggregate, aggregate_batch_of_documents
from flows.classifiers_profiles import sync_classifiers_profiles
from flows.data_backup import data_backup
from flows.deploy_static_sites import deploy_static_sites
from flows.full_pipeline import full_pipeline
from flows.index import index, index_batch_of_documents
from flows.inference import (
    inference,
    inference_batch_of_documents_cpu,
    inference_batch_of_documents_gpu,
)
from flows.sync_concepts import sync_concepts
<<<<<<< HEAD
from flows.train import train_from_config, train_on_gpu
=======
from flows.train import train_for_vibe_checker, train_on_gpu
>>>>>>> 8d087056
from flows.update_neo4j import update_concepts
from flows.utils import JsonDict, get_logger
from flows.vibe_check import vibe_check_inference
from flows.wikibase_to_s3 import wikibase_to_s3
from knowledge_graph.cloud import PROJECT_NAME, AwsEnv, generate_deployment_name

MEGABYTES_PER_GIGABYTE = 1024
DEFAULT_FLOW_VARIABLES = {
    "cpu": MEGABYTES_PER_GIGABYTE * 4,
    "memory": MEGABYTES_PER_GIGABYTE * 16,
    "ephemeralStorage": {"sizeInGiB": 50},
    "match_latest_revision_in_family": True,
}

# Create logger
logger = logging.getLogger(__name__)
logger.setLevel(logging.INFO)

# Create console handler and set level
ch = logging.StreamHandler()
ch.setLevel(logging.INFO)

# Add ch to logger
logger.addHandler(ch)


def get_schedule_for_env(
    aws_env: AwsEnv,
    env_schedules: dict[AwsEnv, str] | None,
    env_parameters: dict[AwsEnv, JsonDict],
) -> Schedule | None:
    """Creates a cron schedule from a env schedule mapping"""
    if not env_schedules:
        return None

    if env_schedule := env_schedules.get(aws_env):
        return Cron(
            env_schedule,
            timezone="Europe/London",
            active=True,
            parameters=env_parameters.get(aws_env),
        )
    else:
        return None


# Match what Prefect uses for Flows:
#
# > .. we use the generic type variables `P` and `R` for "Parameters"
# > and "Returns" respectively.
P = ParamSpec("P")
R = TypeVar("R")


def create_deployment(
    flow: Flow[P, R],
    description: str,
    gpu: bool = False,
    flow_variables: dict[str, Any] = DEFAULT_FLOW_VARIABLES,
    env_schedules: dict[AwsEnv, str] | None = None,
    extra_tags: list[str] = [],
    env_parameters: dict[AwsEnv, JsonDict] = {},
    concurrency_limit: int | ConcurrencyLimitConfig | None = None,
) -> None:
    """Create a deployment for the specified flow"""
    logger = get_logger()

    aws_env = AwsEnv(os.environ["AWS_ENV"])
    version = _version()
    flow_name = flow.name
    docker_registry = os.environ["DOCKER_REGISTRY"]
    docker_repository = os.getenv("DOCKER_REPOSITORY", PROJECT_NAME)
    image_name = os.path.join(docker_registry, docker_repository)
    image = f"{image_name}:{version}"
    if gpu:
        if aws_env == AwsEnv.production:
            aws_env_str = AwsEnv.production.name
        else:
            aws_env_str = str(aws_env)

        work_pool_name = f"coiled-{aws_env_str}"
        default_job_variables = JSON.load(
            f"coiled-default-job-variables-prefect-mvp-{aws_env}"
        ).value
        default_job_variables["image"] = image
        # Using a single host with a gpu, see:
        # https://docs.coiled.io/user_guide/prefect.html#configure-hardware
        default_job_variables.update(
            {
                "container": image,
                "gpu": True,
                "threads_per_worker": -1,
            }
        )

    else:
        work_pool_name = f"mvp-{aws_env}-ecs"
        default_job_variables = JSON.load(
            f"default-job-variables-prefect-mvp-{aws_env}"
        ).value

    job_variables = {**default_job_variables, **flow_variables}
    tags = [f"repo:{docker_repository}", f"awsenv:{aws_env}"] + extra_tags
    try:
        result = subprocess.run(
            ["git", "rev-parse", "HEAD"], capture_output=True, check=True
        )
        if commit_sha := result.stdout.decode().strip():
            tags.append(f"sha:{commit_sha}")
    except Exception as e:
        logger.error(f"failed to get commit SHA: {e}")

    try:
        branch = os.environ.get("GIT_BRANCH")
        if not branch:
            result = subprocess.run(
                ["git", "rev-parse", "--abbrev-ref", "HEAD"],
                capture_output=True,
                check=True,
            )
            branch = result.stdout.decode().strip()

        if branch:
            tags.append(f"branch:{branch}")
    except Exception as e:
        logger.error(f"failed to get branch: {e}")

    schedule = get_schedule_for_env(
        aws_env,
        env_schedules,
        env_parameters,
    )

    _ = flow.deploy(
        generate_deployment_name(flow_name, aws_env),
        work_pool_name=work_pool_name,
        version=version,
        image=DockerImage(
            name=image_name,
            tag=version,
            dockerfile="Dockerfile",
        ),
        job_variables=job_variables,
        tags=tags,
        description=description,
        schedule=schedule,
        build=False,
        push=False,
        concurrency_limit=concurrency_limit,
    )


def _version() -> str:
    return importlib.metadata.version(PROJECT_NAME)


if __name__ == "__main__":
    logger.info(f"using version: {_version()}")

    # Train
    create_deployment(
        flow=train_on_gpu,
        description="Train concept classifiers with GPU compute",
        gpu=True,
        flow_variables={},
    )

    # Inference

    create_deployment(
        flow=inference,
        description="Run concept classifier inference on document passages",
        extra_tags=["type:entry"],
    )

    create_deployment(
        flow=inference_batch_of_documents_cpu,
        description="Run concept classifier inference on a batch of documents with CPU compute",
        extra_tags=["type:sub"],
        gpu=False,
    )

    create_deployment(
        flow=inference_batch_of_documents_gpu,
        description="Run concept classifier inference on a batch of documents with GPU compute",
        extra_tags=["type:sub"],
        gpu=True,
        flow_variables={},
    )

    # Aggregate inference results

    create_deployment(
        flow=aggregate_batch_of_documents,
        description="Aggregate inference results for a batch of documents",
        flow_variables={
            "cpu": MEGABYTES_PER_GIGABYTE * 16,
            "memory": MEGABYTES_PER_GIGABYTE * 64,
            "match_latest_revision_in_family": True,
        },
        extra_tags=["type:sub"],
    )

    create_deployment(
        flow=aggregate,
        description="Aggregate inference results, through coordinating batches of documents",
        extra_tags=["type:entry"],
    )

    # Index

    create_deployment(
        flow=index_batch_of_documents,
        description="Run passage indexing for a batch of documents from S3 to Vespa",
        extra_tags=["type:sub"],
    )

    create_deployment(
        flow=index,
        description="Run passage indexing for documents from S3 to Vespa",
        extra_tags=["type:entry"],
    )

    # Orchestrate full pipeline

    create_deployment(
        flow=full_pipeline,
        description="Run the full Knowledge Graph Pipeline",
        extra_tags=["type:end_to_end"],
        env_schedules={
            # Run it daily, on work days, to validate it works, or to
            # surface issues.
            AwsEnv.staging: "0 7 * * MON-THU",
        },
        env_parameters={
            AwsEnv.staging: JsonDict(
                {
                    "document_ids": [
                        "AF.document.061MCLAR.n0000_translated_en",
                        "CCLW.executive.10512.5360",
                    ]
                }
            ),
        },
        concurrency_limit=ConcurrencyLimitConfig(
            limit=1,
            collision_strategy=ConcurrencyLimitStrategy.ENQUEUE,
        ),
    )

    # Wikibase

    create_deployment(
        flow=wikibase_to_s3,
        description="Upload concepts from Wikibase to S3",
        # Temporarily disabled for stability
        #     env_schedules={
        #         AwsEnv.production: "0 9 * * TUE,THU",
        #         AwsEnv.staging: "0 15 2 * *",
        #         AwsEnv.sandbox: "0 15 1 * *",
        #         # Not needed in labs
        #         # AwsEnv.labs: "0 15 3 * *",
        #     },
    )

    create_deployment(
        flow=sync_concepts,
        description="Upload concepts from Wikibase to Vespa",
        concurrency_limit=ConcurrencyLimitConfig(
            limit=1,
            collision_strategy=ConcurrencyLimitStrategy.ENQUEUE,
        ),
        env_schedules={
            # Temporarily disabled for stability
            # AwsEnv.production: "0 8 * * MON-THU",
            AwsEnv.staging: "0 9 * * MON-THU",
            AwsEnv.sandbox: "0 10 * * MON-THU",
        },
    )

    # Classifiers Profiles Lifecycle

    create_deployment(
        flow=sync_classifiers_profiles,
        description="Compare Wikibase classifiers profiles with classifiers specs",
        # Temporarily disabled while testing
        # Schedule 2x daily during working week days
        # env_schedules={
        #     AwsEnv.production: "0 10,17 * * 1-4"
        # }
    )

    # Sync Neo4j with Wikibase

    create_deployment(
        flow=update_concepts,
        description="Refresh Neo4j with the latest concept graph",
        env_schedules={
            AwsEnv.labs: "0 3 * * MON-THU",
        },
    )

    # Deploy static sites

    create_deployment(
        flow=deploy_static_sites,
        description="Deploy our static sites to S3",
        env_schedules={
            AwsEnv.labs: "0 0 * * *",  # Every day at midnight
        },
    )

    # Data backup

    create_deployment(
        flow=data_backup,
        description="Deploy all Argilla datasets to Huggingface",
        env_schedules={
            AwsEnv.labs: "0 0 * * *",  # Every day at midnight
        },
    )

    # Vibe Check

    create_deployment(
        flow=vibe_check_inference,  # pyright: ignore[reportArgumentType]
        description="Run vibe check inference on a set of concepts and push the results to s3. Optionally provide a custom list of Wikibase IDs to process.",
        env_schedules={
            # Once a week, at midday on Sunday
            AwsEnv.labs: "0 12 * * SUN",
        },
    )

    create_deployment(
<<<<<<< HEAD
        flow=train_from_config,
=======
        flow=train_for_vibe_checker,
>>>>>>> 8d087056
        description="Train classifiers for all concepts listed in vibe-checker/config.yml. Runs training in parallel and uploads results to Weights & Biases.",
        gpu=False,
        env_schedules={
            AwsEnv.labs: "0 8 * * MON-THU",  # Every working day at 8am
        },
    )<|MERGE_RESOLUTION|>--- conflicted
+++ resolved
@@ -32,11 +32,7 @@
     inference_batch_of_documents_gpu,
 )
 from flows.sync_concepts import sync_concepts
-<<<<<<< HEAD
-from flows.train import train_from_config, train_on_gpu
-=======
 from flows.train import train_for_vibe_checker, train_on_gpu
->>>>>>> 8d087056
 from flows.update_neo4j import update_concepts
 from flows.utils import JsonDict, get_logger
 from flows.vibe_check import vibe_check_inference
@@ -371,11 +367,7 @@
     )
 
     create_deployment(
-<<<<<<< HEAD
-        flow=train_from_config,
-=======
         flow=train_for_vibe_checker,
->>>>>>> 8d087056
         description="Train classifiers for all concepts listed in vibe-checker/config.yml. Runs training in parallel and uploads results to Weights & Biases.",
         gpu=False,
         env_schedules={
