"""
Prefect deployment script

Used to create server side representation of prefect flows, triggers, config, etc.
See: https://docs-2.prefect.io/latest/concepts/deployments/
"""

import importlib.metadata
import os
from typing import Any

from prefect.blocks.system import JSON
from prefect.client.schemas.actions import DeploymentScheduleCreate
from prefect.client.schemas.schedules import construct_schedule
from prefect.deployments.schedules import create_deployment_schedule_create
from prefect.docker.docker_image import DockerImage
from prefect.flows import Flow

import flows.boundary as boundary
import flows.deindex as deindex
from flows.aggregate_inference_results import aggregate_inference_results
from flows.count_family_document_concepts import (
    count_family_document_concepts,
    load_update_document_concepts_counts,
)
from flows.data_backup import data_backup
from flows.deploy_static_sites import deploy_static_sites
from flows.index import (
    index_labelled_passages_from_s3_to_vespa,
)
from flows.index_from_aggregate_results import (
    index_aggregate_results_for_batch_of_documents,
    run_indexing_from_aggregate_results,
)
from flows.inference import (
    classifier_inference,
    run_classifier_inference_on_batch_of_documents,
)
from flows.wikibase_to_s3 import wikibase_to_s3
from scripts.cloud import PROJECT_NAME, AwsEnv, generate_deployment_name

MEGABYTES_PER_GIGABYTE = 1024
DEFAULT_FLOW_VARIABLES = {
    "cpu": MEGABYTES_PER_GIGABYTE * 4,
    "memory": MEGABYTES_PER_GIGABYTE * 16,
    "ephemeralStorage": {"sizeInGiB": 50},
}


def get_schedule_for_env(
    aws_env: AwsEnv, env_schedules: dict[AwsEnv, str] | None
) -> list[DeploymentScheduleCreate] | None:
    """Creates a cron schedule from a env schedule mapping"""
    if not env_schedules:
        return None

    if env_schedules.get(aws_env):
        return [
            create_deployment_schedule_create(
                construct_schedule(
                    cron=env_schedules.get(aws_env),
                    timezone="Europe/London",
                ),
                active=True,
            )
        ]
    else:
        return None


def create_deployment(
    flow: Flow,
    description: str,
    flow_variables: dict[str, Any] = DEFAULT_FLOW_VARIABLES,
    env_schedules: dict[AwsEnv, str] | None = None,
) -> None:
    """Create a deployment for the specified flow"""
    aws_env = AwsEnv(os.getenv("AWS_ENV", "sandbox"))
    version = importlib.metadata.version(PROJECT_NAME)
    flow_name = flow.name
    docker_registry = os.environ["DOCKER_REGISTRY"]
    docker_repository = os.getenv("DOCKER_REPOSITORY", PROJECT_NAME)
    image_name = os.path.join(docker_registry, docker_repository)

    default_variables = JSON.load(f"default-job-variables-prefect-mvp-{aws_env}").value
    job_variables = {**default_variables, **flow_variables}

    schedule = get_schedule_for_env(aws_env, env_schedules)

    _ = flow.deploy(
        generate_deployment_name(flow_name, aws_env),
        work_pool_name=f"mvp-{aws_env}-ecs",
        version=version,
        image=DockerImage(
            name=image_name,
            tag=version,
            dockerfile="Dockerfile",
        ),
        work_queue_name=f"mvp-{aws_env}",
        job_variables=job_variables,
        tags=[f"repo:{docker_repository}", f"awsenv:{aws_env}"],
        description=description,
        schedules=schedule,
        build=False,
        push=False,
    )


# Inference

create_deployment(
    flow=classifier_inference,
    description="Run concept classifier inference on document passages",
)

create_deployment(
    flow=run_classifier_inference_on_batch_of_documents,
    description="Run concept classifier inference on a batch of documents",
)

# Aggregate inference results

create_deployment(
    flow=aggregate_inference_results,
    description="Aggregate inference results",
    flow_variables={
        "cpu": MEGABYTES_PER_GIGABYTE * 16,
        "memory": MEGABYTES_PER_GIGABYTE * 64,
    },
)

# Boundary

create_deployment(
    flow=boundary.run_partial_updates_of_concepts_for_batch,
    description="Run partial updates of labelled passages stored in S3 into Vespa for a batch of documents",
)

# Index

create_deployment(
    flow=boundary.run_partial_updates_of_concepts_for_document_passages,
    description="Co-ordinate updating inference results for concepts in Vespa",
)

create_deployment(
    flow=index_labelled_passages_from_s3_to_vespa,
    description="Run partial updates of labelled passages stored in S3 into Vespa",
)

create_deployment(
<<<<<<< HEAD
    flow=index_aggregate_results_for_batch_of_documents,
    description="Run passage indexing for a batch of documents from s3 to Vespa",
    flow_variables={"memory": MEGABYTES_PER_GIGABYTE * 64},
=======
    flow=run_indexing_from_aggregate_results,
    description="Index aggregated inference results from S3 into Vespa",
>>>>>>> 805788d4
)

create_deployment(
    flow=run_indexing_from_aggregate_results,
    description="Run passage indexing for documents from s3 to Vespa",
)

# De-index

create_deployment(
    flow=deindex.run_cleanup_objects_for_batch,
    description="Clean-up a concept's versions for a document",
)

create_deployment(
    flow=deindex.deindex_labelled_passages_from_s3_to_vespa,
    description="Run partial updates of labelled passages stored in S3 into Vespa",
)

# Concepts counting

create_deployment(
    flow=count_family_document_concepts,
    description="Update family documents in Vespa to include concepts' counts from S3",
)

create_deployment(
    flow=load_update_document_concepts_counts,
    description="Update 1 family document in Vespa to include concepts' counts from S3",
)

# Wikibase

create_deployment(
    flow=wikibase_to_s3,
    description="Upload concepts from Wikibase to S3",
    env_schedules={
        AwsEnv.production: "0 9 * * TUE,THU",
        AwsEnv.staging: "0 15 2 * *",
        AwsEnv.sandbox: "0 15 1 * *",
        # AwsEnv.labs: "0 15 3 * *",
    },
)

# Deploy static sites

create_deployment(
    flow=deploy_static_sites,
    description="Deploy our static sites to S3",
    env_schedules={
        AwsEnv.labs: "0 0 * * *",  # Every day at midnight
    },
)

# Data backup

create_deployment(
    flow=data_backup,
    description="Deploy all Argilla datasets to Huggingface",
    env_schedules={
        AwsEnv.labs: "0 0 * * *",  # Every day at midnight
    },
)<|MERGE_RESOLUTION|>--- conflicted
+++ resolved
@@ -149,14 +149,9 @@
 )
 
 create_deployment(
-<<<<<<< HEAD
     flow=index_aggregate_results_for_batch_of_documents,
     description="Run passage indexing for a batch of documents from s3 to Vespa",
     flow_variables={"memory": MEGABYTES_PER_GIGABYTE * 64},
-=======
-    flow=run_indexing_from_aggregate_results,
-    description="Index aggregated inference results from S3 into Vespa",
->>>>>>> 805788d4
 )
 
 create_deployment(
