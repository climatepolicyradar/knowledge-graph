--- conflicted
+++ resolved
@@ -44,14 +44,9 @@
     labelled_passages: list[LabelledPassage],
     run: WandbRun,
     concept: Concept,
-<<<<<<< HEAD
-    classifier: Classifier | None = None,
-    artifact_name_prefix: str | None = None,
-=======
     classifier: "Classifier | None" = None,
     artifact_name: str | None = None,
     additional_metadata: dict | None = None,
->>>>>>> aa90ea9a
 ):
     """
     Upload a list of labelled passages from a classifier to Weights & Biases.
@@ -73,7 +68,6 @@
     num_positives = len([p for p in labelled_passages if p.spans])
     num_negatives = len(labelled_passages) - num_positives
 
-<<<<<<< HEAD
     if classifier and artifact_name_prefix:
         raise ValueError(
             "artifact_name_prefix and classifier can not both be provided, as the classifier's ID will be used as prefix to the labelled passages artifact name"
@@ -92,15 +86,8 @@
     artifact_metadata = {
         "concept_wikibase_revision": concept.wikibase_revision,
         "passage_count": len(labelled_passages),
-        "n_positives": n_positives,
-        "n_negatives": n_negatives,
-=======
-    artifact_metadata = {
-        "concept_wikibase_revision": concept.wikibase_revision,
-        "passage_count": len(labelled_passages),
-        "num_positives": num_positives,
-        "num_negatives": num_negatives,
->>>>>>> aa90ea9a
+        "num_positives": n_positives,
+        "num_negatives": n_negatives,
     }
 
     if classifier:
@@ -161,14 +148,8 @@
     return Path(artifact_dir)
 
 
-<<<<<<< HEAD
-def load_labelled_passages_from_wandb_run(
-    run: WandbRun,
-    artifact_name: str | None = None,
-=======
 def _load_labelled_passages_from_artifact_dir(
     artifact_dir: Path,
->>>>>>> aa90ea9a
 ) -> list[LabelledPassage]:
     """
     Load labelled passages from all .jsonl files in an artifact directory.
@@ -178,12 +159,6 @@
     """
     jsonl_files = list(artifact_dir.glob("*.jsonl"))
 
-<<<<<<< HEAD
-    :param run: The WandB run to load from
-    :param artifact_name: Optional name of the artifact to filter by (e.g., "training-data")
-    :raises WandbArtifactNotFoundError: if no labelled passage artifacts are found for
-        the given run
-=======
     if not jsonl_files:
         logger.warning(f"⚠️ No .jsonl files found in artifact directory {artifact_dir}")
 
@@ -201,17 +176,10 @@
     wandb_path: str | None = None,
     run: WandbRun | None = None,
 ) -> list[LabelledPassage]:
->>>>>>> aa90ea9a
     """
     Load labelled passages from a W&B artifact path or run.
 
-<<<<<<< HEAD
-    artifact_dir = load_artifact_from_wandb_run(
-        run=run, artifact_type="labelled_passages", artifact_name=artifact_name
-    )
-=======
     Provide exactly one of wandb_path or run.
->>>>>>> aa90ea9a
 
     :param wandb_path: W&B artifact path (e.g. 'climatepolicyradar/Q913/rsgz5ygh:v0')
     :param run: W&B run object to load labelled passages artifact from
@@ -238,12 +206,6 @@
     return _load_labelled_passages_from_artifact_dir(artifact_dir)
 
 
-<<<<<<< HEAD
-    return labelled_passages
-
-
-=======
->>>>>>> aa90ea9a
 def load_artifact_file_from_wandb(
     wandb_path: str,
     filename: str,
@@ -261,26 +223,6 @@
     return Path(artifact_dir) / filename
 
 
-<<<<<<< HEAD
-def load_labelled_passages_from_wandb(wandb_path: str) -> list[LabelledPassage]:
-    """
-    Load labelled passages from a W&B path.
-
-    :param str wandb_path: E.g. climatepolicyradar/Q913/rsgz5ygh:v0
-    :return list[LabelledPassage]: List of labelled passages
-    """
-
-    file_path = load_artifact_file_from_wandb(
-        wandb_path=wandb_path,
-        filename="labelled_passages.jsonl",
-    )
-
-    labelled_passages = deserialise_pydantic_list_with_fallback(
-        file_path.read_text(), LabelledPassage
-    )
-
-    return labelled_passages
-=======
 def load_classifier_from_wandb(
     wandb_path: str, model_to_cuda: bool = False
 ) -> Classifier:
@@ -299,5 +241,4 @@
     model_pickle_path = load_artifact_file_from_wandb(
         wandb_path=wandb_path, filename=wandb_model_artifact_filename
     )
-    return Classifier.load(model_pickle_path, model_to_cuda=model_to_cuda)
->>>>>>> aa90ea9a
+    return Classifier.load(model_pickle_path, model_to_cuda=model_to_cuda)