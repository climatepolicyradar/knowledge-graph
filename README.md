--- conflicted
+++ resolved
@@ -128,7 +128,6 @@
 
 This consists of indexing the spans identified from inference in to our passage index's concepts field and concept counts to our family index within our vespa database.
 
-<<<<<<< HEAD
 ## Deployment is done via Prefect Flows
 
 Flows are defined in [/flows](./flows)
@@ -140,7 +139,7 @@
 # Documentation generation
 
 Can be found in [/docs](./docs)
-=======
+
 ## Static sites 
 We have several [static sites](./static_sites/) which can be generated from the outputs of the Knowledge Graph
 
@@ -156,5 +155,4 @@
 
 ### Generate a static site
 
-``just generate-static-site``
->>>>>>> 6620b58b
+``just generate-static-site``