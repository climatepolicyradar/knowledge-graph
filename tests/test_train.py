--- conflicted
+++ resolved
@@ -2,15 +2,9 @@
 from unittest.mock import ANY, Mock, patch
 
 import pytest
-<<<<<<< HEAD
-from moto import mock_aws
 
 import wandb
-=======
-import wandb
-
 from scripts.platform import AwsEnv
->>>>>>> 4248b1d3
 from scripts.train import (
     Namespace,
     StorageLink,
