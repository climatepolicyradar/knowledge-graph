--- conflicted
+++ resolved
@@ -1537,7 +1537,6 @@
         "Only documents that succeeded for all classifiers should be marked as successful"
     )
 
-<<<<<<< HEAD
     # Not all documents successful for all batches
     q100_batch_success = BatchInferenceResult(
         batch_document_stems=requested_document_stems,
@@ -1572,7 +1571,7 @@
     assert successful_document_stems == set(requested_document_stems), (
         "Only documents that succeeded for all classifiers should be marked as successful"
     )
-=======
+
 
 def test_get_inference_fault_metadata() -> None:
     """Test the get_inference_fault_metadata function."""
@@ -1609,5 +1608,4 @@
 
     # Assert that we can dump the result to a string as this is a requirement of the
     # fault metadata.
-    json.dumps(metadata_json)
->>>>>>> fb73bfb4
+    json.dumps(metadata_json)