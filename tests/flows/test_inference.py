import json
from datetime import datetime
from pathlib import Path
from unittest.mock import patch

import boto3
import pytest
from botocore.client import ClientError
from cpr_sdk.parser_models import BaseParserOutput, BlockType, HTMLData, HTMLTextBlock
from prefect.testing.utilities import prefect_test_harness

from flows.inference import (
    BatchInferenceException,
    BatchInferenceResult,
    ClassifierSpec,
    DocumentImportId,
    DocumentStem,
    InferenceResult,
    _stringify,
    determine_file_stems,
    document_passages,
    download_classifier_from_wandb_to_local,
    get_latest_ingest_documents,
<<<<<<< HEAD
=======
    group_inference_results_into_states,
    inference,
    inference_batch_of_documents,
>>>>>>> a5653400
    list_bucket_file_stems,
    load_classifier,
    load_document,
    remove_sabin_file_stems,
    run_classifier_inference_on_document,
    store_labels,
    text_block_inference,
)
from src.labelled_passage import LabelledPassage
from src.span import Span


def helper_list_labels_in_bucket(test_config, bucket_name):
    # Find out what is now in the spans bucket
    s3 = boto3.client("s3", region_name=test_config.bucket_region)
    response = s3.list_objects_v2(
        Bucket=bucket_name, Prefix=test_config.document_target_prefix
    )
    labels = [c.get("Key") for c in response.get("Contents", [])]
    return labels


def test_list_bucket_file_stems(test_config, mock_bucket_documents):
    expected_ids = [Path(d).stem for d in mock_bucket_documents]
    got_ids = list_bucket_file_stems(test_config)
    assert sorted(expected_ids) == sorted(got_ids)


@pytest.mark.parametrize(
    ("doc_ids", "bucket_ids", "expected"),
    [
        (
            ["AF.document.002MMUCR.n0000"],
            [
                "AF.document.002MMUCR.n0000",
                "AF.document.AFRDG00038.n0000",
                "CCLW.document.i00001313.n0000",
            ],
            ["AF.document.002MMUCR.n0000"],
        ),
        (None, ["AF.document.002MMUCR.n0000"], ["AF.document.002MMUCR.n0000"]),
    ],
)
def test_determine_file_stems(test_config, doc_ids, bucket_ids, expected):
    got = determine_file_stems(
        config=test_config,
        use_new_and_updated=False,
        requested_document_ids=doc_ids,
        current_bucket_file_stems=bucket_ids,
    )
    assert got == expected


def test_determine_file_stems__error(test_config):
    with pytest.raises(ValueError):
        _ = determine_file_stems(
            config=test_config,
            use_new_and_updated=False,
            requested_document_ids=[
                DocumentImportId("AF.document.002MMUCR.n0000"),
                DocumentImportId("AF.document.AFRDG00038.n00002"),
            ],
            current_bucket_file_stems=[
                DocumentStem("CCLW.document.i00001313.n0000"),
                DocumentStem("AF.document.002MMUCR.n0000"),
            ],
        )


@pytest.mark.asyncio
async def test_load_classifier__existing_classifier(
    mock_wandb, test_config, mock_classifiers_dir, local_classifier_id
):
    _, mock_run, _ = mock_wandb
    classifier = await load_classifier(
        mock_run, test_config, local_classifier_id, alias="latest"
    )
    assert local_classifier_id == classifier.concept.wikibase_id


def test_download_classifier_from_wandb_to_local(mock_wandb, test_config):
    _, mock_run, _ = mock_wandb
    classifier_id = "Qtest"
    _ = download_classifier_from_wandb_to_local(
        mock_run, test_config, classifier_id, alias="latest"
    )


def test_load_document(test_config, mock_bucket_documents):
    for doc_file_name in mock_bucket_documents:
        file_stem = Path(doc_file_name).stem
        doc = load_document(test_config, file_stem=file_stem)
        assert file_stem == doc.document_id


def test_stringify():
    text = ["a", " sequence", " of ", "text "]
    result = _stringify(text)
    assert result == "a sequence of text"


def test_document_passages__blocked_types(parser_output_pdf):
    # Add a page number block that should be filtered out
    from cpr_sdk.parser_models import TextBlock

    parser_output_pdf.pdf_data.text_blocks.append(
        TextBlock(
            text=["Page 1"],
            text_block_id="page_1",
            type=BlockType.PAGE_NUMBER,
            type_confidence=0.5,
        )
    )

    # Get all passages
    results = list(document_passages(parser_output_pdf))

    # Should only get the non-page-number block
    assert len(results) == 1
    assert results[0] == ("test pdf text", "2")
    # Verify the page number block was filtered out
    assert not any(block_id == "page_1" for _, block_id in results)


def test_document_passages__invalid_content_type(parser_output):
    # When the content type is none, empty list
    parser_output.document_content_type = None
    result = [i for i in document_passages(parser_output)]
    assert result == []


def test_document_passages__html(parser_output_html):
    html_result = document_passages(parser_output_html).__next__()
    assert html_result == ("test html text", "1")


def test_document_passages__pdf(parser_output_pdf):
    pdf_result = document_passages(parser_output_pdf).__next__()
    assert pdf_result == ("test pdf text", "2")


def test_store_labels(test_config, mock_bucket):
    text = "This is a test text block"
    spans = [Span(text=text, start_index=15, end_index=19)]
    labels = [LabelledPassage(text=text, spans=spans)]

    store_labels(test_config, labels, "TEST.DOC.0.1", "Q9081", "latest")

    labels = helper_list_labels_in_bucket(test_config, mock_bucket)

    assert len(labels) == 1
    assert labels[0] == "labelled_passages/Q9081/latest/TEST.DOC.0.1.json"


@pytest.mark.asyncio
async def test_text_block_inference_with_results(
    mock_wandb, test_config, mock_classifiers_dir, local_classifier_id
):
    _, mock_run, _ = mock_wandb
    test_config.local_classifier_dir = mock_classifiers_dir
    classifier = await load_classifier(
        mock_run, test_config, local_classifier_id, "latest"
    )

    text = "I love fishing. Aquaculture is the best."
    block_id = "fish_block"
    labels = text_block_inference(classifier=classifier, block_id=block_id, text=text)

    assert len(labels.spans) > 0
    assert labels.id == block_id
    assert labels.metadata != {}
    # Set the labelled passages as empty as we are removing them.
    expected_concept_metadata = classifier.concept.model_dump()
    expected_concept_metadata["labelled_passages"] = []
    assert labels.metadata["concept"] == expected_concept_metadata
    # check whether the timestamps are valid
    for span in labels.spans:
        assert isinstance(span.timestamps[0], datetime)


@pytest.mark.asyncio
async def test_text_block_inference_without_results(
    mock_wandb, test_config, mock_classifiers_dir, local_classifier_id
):
    _, mock_run, _ = mock_wandb
    test_config.local_classifier_dir = mock_classifiers_dir
    classifier = await load_classifier(
        mock_run, test_config, local_classifier_id, "latest"
    )

    text = "Rockets are cool. We should build more rockets."
    block_id = "fish_block"
    labels = text_block_inference(classifier=classifier, block_id=block_id, text=text)

    assert len(labels.spans) == 0
    assert labels.id == block_id
    assert labels.metadata == {}


@pytest.mark.asyncio
@pytest.mark.flaky_on_ci
async def test_inference(
    test_config, mock_classifiers_dir, mock_wandb, mock_bucket, mock_bucket_documents
):
    mock_wandb_init, _, _ = mock_wandb
    doc_ids = [
        DocumentImportId(Path(doc_file).stem) for doc_file in mock_bucket_documents
    ]
    with prefect_test_harness():
        filtered_file_stems = await inference(
            # FIXME: ValueError: `latest` is not allowed
            classifier_specs=[ClassifierSpec(name="Q788", alias="latest")],
            document_ids=doc_ids,
            config=test_config,
        )
        assert filtered_file_stems == [DocumentStem(doc_id) for doc_id in doc_ids]

    mock_wandb_init.assert_called_once_with(
        entity="test_entity",
        job_type="concept_inference",
    )

    labels = helper_list_labels_in_bucket(test_config, mock_bucket)

    assert sorted(labels) == [
        "labelled_passages/Q788/latest/HTML.document.0.1.json",
        "labelled_passages/Q788/latest/PDF.document.0.1.json",
    ]

    for key in labels:
        s3 = boto3.client("s3", region_name=test_config.bucket_region)
        response = s3.get_object(Bucket=test_config.cache_bucket, Key=key)
        data = json.loads(response["Body"].read().decode("utf-8"))

        # Some spans where identified
        with_spans = [d for d in data if len(d["spans"]) > 0]
        assert len(with_spans) > 0


def test_get_latest_ingest_documents(
    test_config, mock_bucket_new_and_updated_documents_json
):
    _, latest_docs = mock_bucket_new_and_updated_documents_json
    doc_ids = get_latest_ingest_documents(test_config)
    assert set(doc_ids) == latest_docs


def test_get_latest_ingest_documents_no_latest(
    test_config,
    # Setup the empty bucket
    mock_bucket,
):
    with pytest.raises(
        ValueError,
        match="failed to find",
    ):
        get_latest_ingest_documents(test_config)


@pytest.mark.asyncio
async def test_run_classifier_inference_on_document(
    test_config, mock_classifiers_dir, mock_wandb, mock_bucket, mock_bucket_documents
):
    # Setup
    _, mock_run, _ = mock_wandb
    test_config.local_classifier_dir = mock_classifiers_dir
    classifier_name = "Q788"
    classifier_alias = "latest"

    # Load classifier
    classifier = await load_classifier(
        mock_run, test_config, classifier_name, classifier_alias
    )

    # Run the function on a document with no language
    document_stem = Path(mock_bucket_documents[1]).stem
    with pytest.raises(ValueError) as exc_info:
        result = await run_classifier_inference_on_document(
            config=test_config,
            file_stem=DocumentStem(document_stem),
            classifier_name=classifier_name,
            classifier_alias=classifier_alias,
            classifier=classifier,
        )

    assert "Cannot run inference on" in str(exc_info.value)

    # Run the function on a HTML document with has_valid_text=False
    document_stem = "HTML.document.0.1"
    with patch("flows.inference.load_document") as mock_load_document:
        html_document_invalid_text = BaseParserOutput(
            document_id=document_stem,
            document_metadata={},
            document_name="test document",
            document_description="test description",
            document_source_url=None,
            document_cdn_object=None,
            document_content_type="text/html",
            document_md5_sum=None,
            document_slug=document_stem,
            languages=None,
            translated=False,
            html_data=HTMLData(
                has_valid_text=False,
                text_blocks=[
                    HTMLTextBlock(
                        text=["This is an invalid text block."],
                        text_block_id="0",
                        type=BlockType.TEXT,
                    )
                ],
            ),
            pdf_data=None,
            pipeline_metadata={},
        )

        mock_load_document.return_value = html_document_invalid_text

        result = await run_classifier_inference_on_document(
            config=test_config,
            file_stem=DocumentStem(document_stem),
            classifier_name=classifier_name,
            classifier_alias=classifier_alias,
            classifier=classifier,
        )

        assert result is None

        # Load the stored labels from s3
        expected_key = f"labelled_passages/{classifier_name}/{classifier_alias}/{document_stem}.json"
        s3 = boto3.client("s3", region_name=test_config.bucket_region)
        response = s3.get_object(Bucket=test_config.cache_bucket, Key=expected_key)
        data = json.loads(response["Body"].read().decode("utf-8"))

        # Verify we stored NO labels
        assert len(data) == 0

    # Run the function on a document with english language
    document_stem = Path(mock_bucket_documents[0]).stem
    result = await run_classifier_inference_on_document(
        config=test_config,
        file_stem=DocumentStem(document_stem),
        classifier_name=classifier_name,
        classifier_alias=classifier_alias,
        classifier=classifier,
    )

    assert result is None

    # Verify that labels were stored in S3
    labels = helper_list_labels_in_bucket(test_config, mock_bucket)
    expected_key = (
        f"labelled_passages/{classifier_name}/{classifier_alias}/{document_stem}.json"
    )
    assert expected_key in labels

    # Verify the content of the stored labels
    s3 = boto3.client("s3", region_name=test_config.bucket_region)
    response = s3.get_object(Bucket=test_config.cache_bucket, Key=expected_key)
    data = json.loads(response["Body"].read().decode("utf-8"))

    # Verify we have at least one label
    assert len(data) > 0

    # Verify the structure of the labels
    for label in data:
        assert "id" in label
        assert "text" in label
        assert "spans" in label


@pytest.mark.asyncio
async def test_run_classifier_inference_on_document_missing(
    test_config,
    mock_classifiers_dir,
    mock_wandb,
    mock_bucket,
):
    # Setup
    _, mock_run, _ = mock_wandb
    test_config.local_classifier_dir = mock_classifiers_dir
    classifier_name = "Q788"
    classifier_alias = "latest"

    # Load classifier
    classifier = await load_classifier(
        mock_run, test_config, classifier_name, classifier_alias
    )

    document_stem = DocumentStem("CCLW.executive.8133.0")
    with pytest.raises(ClientError) as excinfo:
        await run_classifier_inference_on_document(
            config=test_config,
            file_stem=document_stem,
            classifier_name=classifier_name,
            classifier_alias=classifier_alias,
            classifier=classifier,
        )
    assert excinfo.value.response["Error"]["Code"] == "NoSuchKey"


@pytest.mark.parametrize(
    "input_stems,expected_output",
    [
        ([], []),
        (
            ["CCLW.executive.12345.6789", "UNFCCC.document.1234.5678"],
            ["CCLW.executive.12345.6789", "UNFCCC.document.1234.5678"],
        ),
        (["Sabin.document.16944.17490", "Sabin.document.16945.17491"], []),
        (
            [
                "CCLW.executive.12345.6789",
                "Sabin.document.16944.17490",
                "UNFCCC.document.1234.5678",
                "Sabin.document.16945.17491",
            ],
            ["CCLW.executive.12345.6789", "UNFCCC.document.1234.5678"],
        ),
        (["sabin.document.16944.17490", "SABIN.document.16945.17491"], []),
        (
            ["SabinIndustries.document.1234.5678", "DocumentSabin.12345.6789"],
            ["DocumentSabin.12345.6789"],
        ),
    ],
)
def test_remove_sabin_file_stems(
    input_stems: list[DocumentStem], expected_output: list[DocumentStem]
):
    result = remove_sabin_file_stems(input_stems)
    assert result == expected_output


@pytest.mark.asyncio
async def test_inference_batch_of_documents(
    test_config,
    mock_classifiers_dir,
    mock_wandb,
    mock_bucket,
    mock_bucket_documents,
    snapshot,
):
    """Test successful batch processing of documents."""
    mock_wandb_init, mock_run, _ = mock_wandb
    test_config.local_classifier_dir = mock_classifiers_dir

    # Prepare test data - use only the PDF document which has languages field
    batch = [
        DocumentStem(Path(mock_bucket_documents[0]).stem)
    ]  # PDF.document.0.1 has languages
    classifier_name = "Q788"
    classifier_alias = "v7"
    config_json = {
        "cache_bucket": test_config.cache_bucket,
        "wandb_model_registry": test_config.wandb_model_registry,
        "wandb_entity": test_config.wandb_entity,
        "wandb_api_key": str(test_config.wandb_api_key.get_secret_value()),
        "aws_env": test_config.aws_env.value,
        "local_classifier_dir": str(test_config.local_classifier_dir),
    }

    # Should not raise any exceptions for successful processing
    result = await inference_batch_of_documents(
        batch=batch,
        config_json=config_json,
        classifier_name=classifier_name,
        classifier_alias=classifier_alias,
    )

    # Assert that when we run as a flow we get a dict of the BatchInferenceResult
    assert isinstance(result, dict)
    assert set(result.keys()) == set(BatchInferenceResult.model_fields.keys())

    # Verify W&B was initialized
    mock_wandb_init.assert_called_once_with(
        entity=test_config.wandb_entity,
        job_type="concept_inference",
    )

    # Verify that a batch inference artifact was created
    from prefect.client.orchestration import get_client

    async with get_client() as client:
        artifacts = await client.read_artifacts()
        batch_artifacts = [a for a in artifacts if a.key and "batch-inference" in a.key]
        assert len(batch_artifacts) > 0, (
            "Expected at least one batch-inference artifact to be created"
        )

        # Sort artifacts by creation time and get the most recent one (this test's artifact)
        batch_artifacts.sort(key=lambda x: x.created, reverse=True)
        artifact = batch_artifacts[0]  # Most recently created

        assert artifact.description is not None, "Artifact should have a description"
        assert hasattr(artifact, "data"), "Artifact should have data"

        assert snapshot == artifact.data

    # Verify that inference outputs were stored in S3
    s3 = boto3.client("s3", region_name=test_config.bucket_region)
    expected_key = (
        f"labelled_passages/{classifier_name}/{classifier_alias}/{batch[0]}.json"
    )

    # Check that the S3 object exists
    response = s3.head_object(Bucket=test_config.cache_bucket, Key=expected_key)
    assert response["ContentLength"] > 0, (
        f"Expected S3 object {expected_key} to have content"
    )

    # Verify the content of the stored labels
    response = s3.get_object(Bucket=test_config.cache_bucket, Key=expected_key)
    data = json.loads(response["Body"].read().decode("utf-8"))

    # Verify we have at least one label for successful processing
    assert len(data) > 0, "Expected at least one labelled passage"


@pytest.mark.asyncio
async def test_inference_batch_of_documents_with_failures(
    test_config, mock_classifiers_dir, mock_wandb, mock_bucket, snapshot
):
    """Test batch processing with some document failures."""
    mock_wandb_init, mock_run, _ = mock_wandb
    test_config.local_classifier_dir = mock_classifiers_dir

    # Use non-existent document IDs to trigger failures
    batch = [DocumentStem("NonExistent.doc.1"), DocumentStem("AnotherMissing.doc.2")]
    classifier_name = "Q788"
    classifier_alias = "v8"
    config_json = {
        "cache_bucket": test_config.cache_bucket,
        "wandb_model_registry": test_config.wandb_model_registry,
        "wandb_entity": test_config.wandb_entity,
        "wandb_api_key": str(test_config.wandb_api_key.get_secret_value()),
        "aws_env": test_config.aws_env.value,
        "local_classifier_dir": str(test_config.local_classifier_dir),
    }

    with pytest.raises(BatchInferenceException) as exc_info:
        _ = await inference_batch_of_documents(
            batch=batch,
            config_json=config_json,
            classifier_name=classifier_name,
            classifier_alias=classifier_alias,
        )

        assert exc_info.value.message == "Failed to run inference on 2/2 documents."

    # Even with failures, an artifact should be created to track the failures
    from prefect.client.orchestration import get_client

    async with get_client() as client:
        artifacts = await client.read_artifacts()
        batch_artifacts = [a for a in artifacts if a.key and "batch-inference" in a.key]
        assert len(batch_artifacts) > 0, (
            "Expected artifact to be created even with failures"
        )

        # Sort artifacts by creation time and get the most recent one (this test's artifact)
        batch_artifacts.sort(key=lambda x: x.created, reverse=True)
        artifact = batch_artifacts[0]  # Most recently created

        assert artifact.description is not None, (
            "Failure artifact should have a description"
        )

        # Verify failure artifact data using snapshot
        assert snapshot == artifact.data

    # For failed documents, no S3 files should be created since the documents don't exist
    # The failure happens before store_labels is called
    s3 = boto3.client("s3", region_name=test_config.bucket_region)

    # Check that no labels were stored for the non-existent documents
    for doc_stem in batch:
        expected_key = (
            f"labelled_passages/{classifier_name}/{classifier_alias}/{doc_stem}.json"
        )
        with pytest.raises(ClientError) as exc_info:
            s3.head_object(Bucket=test_config.cache_bucket, Key=expected_key)
        assert exc_info.value.response["Error"]["Code"] == "404"


@pytest.mark.asyncio
async def test_inference_batch_of_documents_empty_batch(
    test_config, mock_classifiers_dir, mock_wandb, mock_bucket, snapshot
):
    """Test batch processing with empty batch."""
    mock_wandb_init, mock_run, _ = mock_wandb
    test_config.local_classifier_dir = mock_classifiers_dir

    batch: list[DocumentStem] = []
    classifier_name = "Q788"
    classifier_alias = "v12"
    config_json = {
        "cache_bucket": test_config.cache_bucket,
        "wandb_model_registry": test_config.wandb_model_registry,
        "wandb_entity": test_config.wandb_entity,
        "wandb_api_key": str(test_config.wandb_api_key.get_secret_value()),
        "aws_env": test_config.aws_env.value,
        "local_classifier_dir": str(test_config.local_classifier_dir),
    }

    # Should complete successfully with empty batch
    _ = await inference_batch_of_documents(
        batch=batch,
        config_json=config_json,
        classifier_name=classifier_name,
        classifier_alias=classifier_alias,
    )

    # Verify W&B was still initialized
    mock_wandb_init.assert_called_once()

    # Verify artifact creation even for empty batch
    from prefect.client.orchestration import get_client

    async with get_client() as client:
        artifacts = await client.read_artifacts()
        batch_artifacts = [a for a in artifacts if a.key and "batch-inference" in a.key]
        assert len(batch_artifacts) > 0, (
            "Expected artifact to be created even for empty batch"
        )

        # Sort artifacts by creation time and get the most recent one (this test's artifact)
        batch_artifacts.sort(key=lambda x: x.created, reverse=True)
        artifact = batch_artifacts[0]  # Most recently created

        # Verify empty batch artifact data using snapshot
        assert snapshot == artifact.data

    # For empty batch, no S3 files should be created since there are no documents to process
    # Since batch is empty, we don't need to check any specific files - there should be none created


def test_batch_inference_result_properties() -> None:
    """Test the InferenceResult object."""

    batch_inference_result_1 = BatchInferenceResult(
        successful_document_stems=set(
            [DocumentStem("TEST.executive.1.1"), DocumentStem("TEST.executive.2.2")]
        ),
        failed_document_stems=set(),
        classifier_name="Q100",
        classifier_alias="v1",
    )

    result = InferenceResult(
        batch_inference_results=[
            batch_inference_result_1,
        ],
        unexpected_failures=[],
    )

    assert not result.failed
    assert result.successful_document_stems == set(
        [DocumentStem("TEST.executive.1.1"), DocumentStem("TEST.executive.2.2")]
    )
    assert result.failed_document_stems == set()
    assert result.successful_classifiers == set(
        [ClassifierSpec(name="Q100", alias="v1")]
    )
    assert result.failed_classifiers == set()

    batch_inference_result_2 = BatchInferenceResult(
        successful_document_stems=set(
            [DocumentStem("TEST.executive.3.3"), DocumentStem("TEST.executive.4.4")]
        ),
        failed_document_stems=set(
            [
                (
                    DocumentStem("TEST.executive.1.1"),
                    Exception("Failed to run inference on TEST.executive.1.1"),
                ),
                (
                    DocumentStem("TEST.executive.5.5"),
                    Exception("Failed to run inference on TEST.executive.5.5"),
                ),
            ]
        ),
        classifier_name="Q101",
        classifier_alias="v1",
    )

    result = InferenceResult(
        batch_inference_results=[
            batch_inference_result_1,
            batch_inference_result_2,
        ],
        unexpected_failures=[],
    )

    assert result.failed
    assert result.successful_document_stems == set(
        [
            DocumentStem("TEST.executive.2.2"),
            DocumentStem("TEST.executive.3.3"),
            DocumentStem("TEST.executive.4.4"),
        ]
    )
    assert result.failed_document_stems == set(
        [DocumentStem("TEST.executive.1.1"), DocumentStem("TEST.executive.5.5")]
    )
    assert result.successful_classifiers == set(
        [ClassifierSpec(name="Q100", alias="v1")]
    )
    assert result.failed_classifiers == set([ClassifierSpec(name="Q101", alias="v1")])<|MERGE_RESOLUTION|>--- conflicted
+++ resolved
@@ -21,12 +21,8 @@
     document_passages,
     download_classifier_from_wandb_to_local,
     get_latest_ingest_documents,
-<<<<<<< HEAD
-=======
-    group_inference_results_into_states,
     inference,
     inference_batch_of_documents,
->>>>>>> a5653400
     list_bucket_file_stems,
     load_classifier,
     load_document,
