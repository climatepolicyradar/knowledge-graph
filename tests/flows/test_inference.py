import json
import os
import tempfile
import uuid
from datetime import datetime, timezone
from io import BytesIO
from pathlib import Path
from unittest.mock import MagicMock, patch

import pytest
from botocore.client import ClientError
from cpr_sdk.parser_models import BaseParserOutput, BlockType, HTMLData, HTMLTextBlock
from prefect.artifacts import Artifact
from prefect.client.schemas.objects import FlowRun
from prefect.context import FlowRunContext
from prefect.states import Completed, Running

from flows.classifier_specs.spec_interface import ClassifierSpec, DontRunOnEnum
from flows.inference import (
    BatchInferenceResult,
    InferenceResult,
    Metadata,
    SingleDocumentInferenceResult,
    _inference_batch_of_documents,
    _stringify,
    deserialise_pydantic_list_from_jsonl,
    deserialise_pydantic_list_with_fallback,
    determine_file_stems,
    document_passages,
    filter_document_batch,
    get_latest_ingest_documents,
    inference,
    inference_batch_of_documents_cpu,
    list_bucket_file_stems,
    load_classifier,
    load_document,
    parse_client_error_details,
    run_classifier_inference_on_document,
    serialise_pydantic_list_as_jsonl,
    store_inference_result,
    store_labels,
    store_metadata,
    text_block_inference,
)
<<<<<<< HEAD
from flows.utils import (
    DocumentImportId,
    DocumentStem,
    Fault,
    JsonDict,
    ParameterisedFlow,
)
from knowledge_graph.identifiers import ClassifierID, WikibaseID
=======
from flows.utils import DocumentImportId, DocumentStem, Fault, JsonDict
from knowledge_graph.identifiers import ClassifierID, ConceptID, WikibaseID
>>>>>>> 36510ec3
from knowledge_graph.labelled_passage import LabelledPassage
from knowledge_graph.span import Span


@pytest.fixture
def mock_deployment():
    """A `run_deployment` mock wrapper that lets result state be customised."""

    class MockDeployment:
        def __init__(self, state, name="test-flow-run"):
            """Mock run deployment, a state per call"""
            self.state = state
            self.name = name
            self._mock_patch = None

        async def mock_awaitable(self, *args, **kwargs):
            """Generate FlowRun with next state from the iterator"""
            flow_id = uuid.uuid4()
            flow_name = f"{self.name}-{str(flow_id)[:8]}"
            return FlowRun(flow_id=flow_id, name=flow_name, state=self.state)

        def __enter__(self):
            self._mock_patch = patch("flows.utils.run_deployment")
            mock_instance = self._mock_patch.__enter__()
            mock_instance.side_effect = self.mock_awaitable
            return mock_instance

        def __exit__(self, exc_type, exc_val, exc_tb):
            return self._mock_patch.__exit__(exc_type, exc_val, exc_tb)

    return MockDeployment


async def helper_list_labels_in_bucket(test_config, bucket_name, async_s3_client):
    # Find out what is now in the spans bucket

    response = await async_s3_client.list_objects_v2(
        Bucket=bucket_name, Prefix=test_config.inference_document_target_prefix
    )
    labels = [c.get("Key") for c in response.get("Contents", [])]
    return labels


@pytest.mark.asyncio
async def test_list_bucket_file_stems(test_config, mock_async_bucket_documents):
    expected_ids = [Path(d).stem for d in mock_async_bucket_documents]
    got_ids = await list_bucket_file_stems(test_config)
    assert sorted(expected_ids) == sorted(got_ids)


@pytest.mark.parametrize(
    ("doc_ids", "bucket_ids", "expected"),
    [
        (
            ["AF.document.002MMUCR.n0000"],
            [
                "AF.document.002MMUCR.n0000",
                "AF.document.AFRDG00038.n0000",
                "CCLW.document.i00001313.n0000",
            ],
            ["AF.document.002MMUCR.n0000"],
        ),
        (None, ["AF.document.002MMUCR.n0000"], ["AF.document.002MMUCR.n0000"]),
    ],
)
@pytest.mark.asyncio
async def test_determine_file_stems(
    mock_bucket_new_and_updated_documents_json,
    test_config,
    doc_ids,
    bucket_ids,
    expected,
):
    got = await determine_file_stems(
        config=test_config,
        use_new_and_updated=False,
        requested_document_ids=doc_ids,
        current_bucket_file_stems=bucket_ids,
    )
    assert got == expected


@pytest.mark.asyncio
async def test_determine_file_stems__error(
    mock_bucket_new_and_updated_documents_json, test_config
):
    with pytest.raises(ValueError):
        _ = await determine_file_stems(
            config=test_config,
            use_new_and_updated=False,
            requested_document_ids=[
                DocumentImportId("AF.document.002MMUCR.n0000"),
                DocumentImportId("AF.document.AFRDG00038.n00002"),
            ],
            current_bucket_file_stems=[
                DocumentStem("CCLW.document.i00001313.n0000"),
                DocumentStem("AF.document.002MMUCR.n0000"),
            ],
        )


@pytest.mark.asyncio
async def test_load_classifier__existing_classifier(
    mock_wandb, test_config, mock_classifiers_dir, local_classifier_id
):
    wikibase_id, classifier_id = local_classifier_id
    _, mock_run, mock_artifact = mock_wandb
    spec = ClassifierSpec(
        wikibase_id=wikibase_id,
        classifier_id=classifier_id,
        wandb_registry_version="v1",
    )
    classifier = await load_classifier(
        mock_run,
        test_config,
        spec,
    )

    assert wikibase_id == classifier.concept.wikibase_id
    assert classifier.id == classifier_id


@pytest.mark.asyncio
async def test_load_document(
    test_config, mock_async_bucket_documents, mock_s3_async_client
):
    for doc_file_name in mock_async_bucket_documents:
        file_stem = Path(doc_file_name).stem
        doc = await load_document(
            test_config, file_stem=file_stem, s3_client=mock_s3_async_client
        )
        assert file_stem == doc.document_id


def test_stringify():
    text = ["a", " sequence", " of ", "text "]
    result = _stringify(text)
    assert result == "a sequence of text"


def test_document_passages__blocked_types(parser_output_pdf):
    # Add a page number block that should be filtered out
    from cpr_sdk.parser_models import TextBlock

    parser_output_pdf.pdf_data.text_blocks.append(
        TextBlock(
            text=["Page 1"],
            text_block_id="page_1",
            type=BlockType.PAGE_NUMBER,
            type_confidence=0.5,
        )
    )

    # Get all passages
    results = list(document_passages(parser_output_pdf))

    # Should only get the non-page-number block
    assert len(results) == 1
    assert results[0] == ("test pdf text", "2")
    # Verify the page number block was filtered out
    assert not any(block_id == "page_1" for _, block_id in results)


def test_document_passages__invalid_content_type(parser_output):
    # When the content type is none, empty list
    parser_output.document_content_type = None
    result = [i for i in document_passages(parser_output)]
    assert result == []


def test_document_passages__html(parser_output_html):
    html_result = document_passages(parser_output_html).__next__()
    assert html_result == ("test html text", "1")


def test_document_passages__pdf(parser_output_pdf):
    pdf_result = document_passages(parser_output_pdf).__next__()
    assert pdf_result == ("test pdf text", "2")


@pytest.mark.asyncio
async def test_store_labels(
    test_config, mock_async_bucket, mock_s3_async_client, snapshot
):
    text = "This is a test text block"
    spans = [Span(text=text, start_index=15, end_index=19)]
    labels = [LabelledPassage(text=text, spans=spans)]

    successes, failures, unknown_failures = await store_labels(
        test_config,
        [
            SingleDocumentInferenceResult(
                labelled_passages=labels,
                document_stem=DocumentStem("TEST.DOC.0.1"),
                wikibase_id="Q9081",
                classifier_id="2tnmbxaw",
            )
        ],
    )

    assert successes == snapshot(name="successes")
    assert failures == snapshot(name="failures")
    assert unknown_failures == snapshot(name="unknown_failures")

    labels = await helper_list_labels_in_bucket(
        test_config, mock_async_bucket, mock_s3_async_client
    )

    assert len(labels) == 1
    assert labels[0] == "labelled_passages/Q9081/2tnmbxaw/TEST.DOC.0.1.json"


@pytest.mark.asyncio
async def test_text_block_inference_with_results(
    mock_wandb, test_config, mock_classifiers_dir
):
    _, mock_run, _ = mock_wandb
    test_config.local_classifier_dir = mock_classifiers_dir
    spec = ClassifierSpec(
        wikibase_id=WikibaseID("Q9081"),
        classifier_id=ClassifierID.generate("Q9081", "v3"),
        wandb_registry_version="v3",
    )
    classifier = await load_classifier(
        mock_run,
        test_config,
        spec,
    )

    text = "I love fishing. Aquaculture is the best."
    block_id = "fish_block"
    labels = text_block_inference(classifier=classifier, block_id=block_id, text=text)

    assert len(labels.spans) > 0
    assert labels.id == block_id
    assert labels.metadata != {}
    # Set the labelled passages as empty as we are removing them.
    expected_concept_metadata = classifier.concept.model_dump()
    expected_concept_metadata["labelled_passages"] = []
    assert labels.metadata["concept"] == expected_concept_metadata
    # check whether the timestamps are valid
    for span in labels.spans:
        assert isinstance(span.timestamps[0], datetime)


@pytest.mark.asyncio
async def test_text_block_inference_without_results(
    mock_wandb, test_config, mock_classifiers_dir
):
    _, mock_run, _ = mock_wandb
    test_config.local_classifier_dir = mock_classifiers_dir
    spec = ClassifierSpec(
        wikibase_id=WikibaseID("Q9081"),
        classifier_id=ClassifierID.generate("Q9081", "v3"),
        wandb_registry_version="v3",
    )
    classifier = await load_classifier(
        mock_run,
        test_config,
        spec,
    )

    text = "Rockets are cool. We should build more rockets."
    block_id = "fish_block"
    labels = text_block_inference(classifier=classifier, block_id=block_id, text=text)

    assert len(labels.spans) == 0
    assert labels.id == block_id
    assert labels.metadata == {}


@pytest.mark.asyncio
async def test_inference_with_dont_run_on_filter(
    test_config,
    mock_classifiers_dir,
    mock_wandb,
    mock_async_bucket,
    mock_async_bucket_multiple_sources,
    mock_deployment,
):
    input_doc_ids = [
        DocumentImportId(Path(doc).stem) for doc in mock_async_bucket_multiple_sources
    ]
    gef_doc_id, cpr_doc_id, sabin_doc_id = input_doc_ids

    spec = ClassifierSpec(
        wikibase_id=WikibaseID("Q788"),
        classifier_id="bvaw9xxm",
        wandb_registry_version="v13",
        dont_run_on=["cpr", "sabin"],
    )

    state = Completed(
        data=BatchInferenceResult(
            batch_document_stems=[gef_doc_id],
            successful_document_stems=[gef_doc_id],
            classifier_spec=spec,
        ),
    )
    with mock_deployment(state) as mock_inference_run_deployment:
        # run the inference flow
        _ = await inference(
            classifier_specs=[spec],
            document_ids=input_doc_ids,
            config=test_config,
        )

        mock_inference_run_deployment.call_args.kwargs["parameters"]["batch"] == [
            gef_doc_id
        ]

        summary_artifact = await Artifact.get("removal-details-sandbox")
        assert summary_artifact and summary_artifact.description
        assert json.loads(summary_artifact.data) == [
            {
                "Wikibase ID": spec.wikibase_id,
                "Classifier ID": spec.classifier_id,
                "Dont Run Ons": ["cpr", "sabin"],
                "Removals": 2,
            }
        ]


@pytest.mark.asyncio
async def test_inference_with_gpu_enabled(
    test_config,
    mock_classifiers_dir,
    mock_wandb,
    mock_async_bucket,
    mock_async_bucket_multiple_sources,
    mock_deployment,
):
    input_doc_ids = [
        DocumentImportId(Path(doc).stem) for doc in mock_async_bucket_multiple_sources
    ]
    output_doc_ids = [DocumentStem(doc) for doc in input_doc_ids]

    spec = ClassifierSpec(
        wikibase_id=WikibaseID("Q788"),
        classifier_id="bvaw9xxm",
        wandb_registry_version="v13",
        compute_environment=ClassifierSpec.ComputeEnvironment(gpu=True),
    )

    state = Completed(
        data=BatchInferenceResult(
            batch_document_stems=output_doc_ids,
            successful_document_stems=output_doc_ids,
            classifier_spec=spec,
        ),
    )
    with mock_deployment(state) as mock_inference_run_deployment:
        # run the inference flow
        _ = await inference(
            classifier_specs=[spec],
            document_ids=input_doc_ids,
            config=test_config,
        )
        called_deployment = mock_inference_run_deployment.call_args.kwargs["name"]

    assert called_deployment == (
        "inference-batch-of-documents-gpu/kg-inference-batch-of-documents-gpu-sandbox"
    )


@pytest.mark.asyncio
async def test_inference_flow_returns_successful_batch_inference_result_with_docs(
    test_config,
    mock_classifiers_dir,
    mock_wandb,
    mock_async_bucket_documents,
    mock_deployment,
):
    """Test inference flow when creating batches of inference results"""
    input_doc_ids = [
        DocumentImportId(Path(doc_file).stem)
        for doc_file in mock_async_bucket_documents
    ]

    expected_classifier_spec = ClassifierSpec(
        wikibase_id=WikibaseID("Q788"),
        classifier_id="bvaw9xxm",
        wandb_registry_version="v13",
    )

    state = Completed(
        data=BatchInferenceResult(
            batch_document_stems=list(input_doc_ids),
            successful_document_stems=list(input_doc_ids),
            classifier_spec=expected_classifier_spec,
        )
    )

    with mock_deployment(state) as mock_inference_run_deployment:
        inference_result = await inference(
            classifier_specs=[expected_classifier_spec],
            document_ids=input_doc_ids,
            config=test_config,
        )

        mock_inference_run_deployment.assert_called_once()

        assert type(inference_result) is InferenceResult

        assert inference_result.batch_inference_results != InferenceResult.failed

        assert inference_result.successful_document_stems == set(input_doc_ids)

        assert inference_result.failed_classifier_specs == []

        assert inference_result.classifier_specs == [expected_classifier_spec]


@pytest.mark.asyncio
async def test_get_latest_ingest_documents(
    test_config, mock_bucket_new_and_updated_documents_json
):
    _, latest_docs = mock_bucket_new_and_updated_documents_json
    doc_ids = await get_latest_ingest_documents(test_config)
    assert set(doc_ids) == latest_docs


@pytest.mark.asyncio
async def test_get_latest_ingest_documents_no_latest(
    test_config,
    # Setup the empty bucket
    mock_async_bucket,
):
    with pytest.raises(
        ValueError,
        match="failed to find",
    ):
        await get_latest_ingest_documents(test_config)


@pytest.mark.asyncio
async def test_run_classifier_inference_on_document(
    test_config,
    mock_classifiers_dir,
    mock_wandb,
    mock_async_bucket_documents,
    snapshot,
    mock_s3_async_client,
):
    # Setup
    _, mock_run, _ = mock_wandb
    test_config.local_classifier_dir = mock_classifiers_dir

    classifier_spec = ClassifierSpec(
        wikibase_id=WikibaseID("Q788"),
        classifier_id=ClassifierID.generate("Q788", "v5"),
        wandb_registry_version="v5",
    )

    # Load classifier
    classifier = await load_classifier(
        mock_run,
        test_config,
        classifier_spec,
    )

    # Run the function on a document with no language
    document_stem = Path(mock_async_bucket_documents[1]).stem
    with pytest.raises(ValueError) as exc_info:
        result = await run_classifier_inference_on_document(
            config=test_config,
            file_stem=DocumentStem(document_stem),
            classifier=classifier,
            s3_client=mock_s3_async_client,
        )

    assert "Cannot run inference on" in str(exc_info.value)

    # Run the function on a HTML document with has_valid_text=False
    document_stem = "HTML.document.0.1"
    with patch("flows.inference.load_document") as mock_load_document:
        html_document_invalid_text = BaseParserOutput(
            document_id=document_stem,
            document_metadata={},
            document_name="test document",
            document_description="test description",
            document_source_url=None,
            document_cdn_object=None,
            document_content_type="text/html",
            document_md5_sum=None,
            document_slug=document_stem,
            languages=None,
            translated=False,
            html_data=HTMLData(
                has_valid_text=False,
                text_blocks=[
                    HTMLTextBlock(
                        text=["This is an invalid text block."],
                        text_block_id="0",
                        type=BlockType.TEXT,
                    )
                ],
            ),
            pdf_data=None,
            pipeline_metadata={},
        )

        mock_load_document.return_value = html_document_invalid_text

        result = await run_classifier_inference_on_document(
            config=test_config,
            file_stem=DocumentStem(document_stem),
            classifier=classifier,
            s3_client=mock_s3_async_client,
        )

        assert result == snapshot

    # Run the function on a document with English language
    document_stem = Path(mock_async_bucket_documents[0]).stem
    result = await run_classifier_inference_on_document(
        config=test_config,
        file_stem=DocumentStem(document_stem),
        classifier=classifier,
        s3_client=mock_s3_async_client,
    )

    assert result == snapshot


@pytest.mark.asyncio
async def test_run_classifier_inference_on_document_missing(
    test_config,
    mock_classifiers_dir,
    mock_wandb,
    mock_async_bucket,
    mock_s3_async_client,
):
    # Setup
    _, mock_run, _ = mock_wandb
    test_config.local_classifier_dir = mock_classifiers_dir
    classifier_spec = ClassifierSpec(
        wikibase_id=WikibaseID("Q788"),
        classifier_id=ClassifierID.generate("Q788", "v1"),
        wandb_registry_version="v1",
    )

    # Load classifier
    classifier = await load_classifier(
        mock_run,
        test_config,
        classifier_spec,
    )

    document_stem = DocumentStem("CCLW.executive.8133.0")
    with pytest.raises(ClientError) as excinfo:
        await run_classifier_inference_on_document(
            config=test_config,
            file_stem=document_stem,
            classifier=classifier,
            s3_client=mock_s3_async_client,
        )
    assert excinfo.value.response["Error"]["Code"] == "NoSuchKey"


@pytest.mark.asyncio
async def test_inference_batch_of_documents_cpu(
    test_config,
    mock_classifiers_dir,
    mock_wandb,
    mock_s3_async_client,
    mock_async_bucket_documents,
    mock_prefect_s3_block,
    snapshot,
):
    """Test successful batch processing of documents."""
    mock_wandb_init, mock_run, _ = mock_wandb
    test_config.local_classifier_dir = mock_classifiers_dir

    # Prepare test data - use only the PDF document which has languages field
    batch = [
        DocumentStem(Path(mock_async_bucket_documents[0]).stem)
    ]  # PDF.document.0.1 has languages
    classifier_spec = ClassifierSpec(
        wikibase_id=WikibaseID("Q788"),
        classifier_id="6vxrmcuf",
        wandb_registry_version="v7",
    )
    config_json = JsonDict(
        {
            "cache_bucket": test_config.cache_bucket,
            "wandb_model_registry": test_config.wandb_model_registry,
            "wandb_entity": test_config.wandb_entity,
            "wandb_api_key": str(test_config.wandb_api_key.get_secret_value()),
            "aws_env": test_config.aws_env.value,
            "local_classifier_dir": str(test_config.local_classifier_dir),
        }
    )

    # Should not raise any exceptions for successful processing
    result_state = await inference_batch_of_documents_cpu(
        batch=batch,
        config_json=config_json,
        classifier_spec_json=JsonDict(classifier_spec.model_dump()),
        return_state=True,
    )

    result = await result_state.result()
    assert isinstance(result, BatchInferenceResult)
    assert result.batch_document_stems == batch
    assert result.successful_document_stems == batch
    assert result.classifier_spec == classifier_spec

    # Verify W&B was initialized
    mock_wandb_init.assert_called_once_with(
        entity=test_config.wandb_entity,
        job_type="concept_inference",
    )

    # Verify that a batch inference artifact was created
    from prefect.client.orchestration import get_client

    async with get_client() as client:
        artifacts = await client.read_artifacts()
        batch_artifacts = [a for a in artifacts if a.key and "batch-inference" in a.key]
        assert len(batch_artifacts) > 0, (
            "Expected at least one batch-inference artifact to be created"
        )

        # Sort artifacts by creation time and get the most recent one (this test's artifact)
        batch_artifacts.sort(key=lambda x: x.created, reverse=True)
        artifact = batch_artifacts[0]  # Most recently created

        assert artifact.description is not None, "Artifact should have a description"
        assert hasattr(artifact, "data"), "Artifact should have data"

        assert snapshot == artifact.data

    # Verify that inference outputs were stored in S3 using async s3 client
    expected_key = f"labelled_passages/{classifier_spec.wikibase_id}/{classifier_spec.classifier_id}/{batch[0]}.json"

    # Check that the S3 object exists
    response = await mock_s3_async_client.head_object(
        Bucket=test_config.cache_bucket, Key=expected_key
    )
    assert response["ContentLength"] > 0, (
        f"Expected S3 object {expected_key} to have content"
    )

    # Verify the content of the stored labels
    response = await mock_s3_async_client.get_object(
        Bucket=test_config.cache_bucket, Key=expected_key
    )
    jsonl_content = await response["Body"].read()
    jsonl_content_decoded = jsonl_content.decode("utf-8")

    # Parse JSONL format - each line is a JSON object
    lines = [
        line.strip()
        for line in jsonl_content_decoded.strip().split("\n")
        if line.strip()
    ]

    # Verify we have at least one label for successful processing
    assert len(lines) > 0, "Expected at least one labelled passage"

    # Verify each line is valid JSON
    for line in lines:
        json.loads(line)  # This will raise if invalid JSON


@pytest.mark.asyncio
async def test_inference_batch_of_documents_cpu_with_failures(
    test_config,
    mock_classifiers_dir,
    mock_wandb,
    mock_async_bucket,
    mock_s3_async_client,
    snapshot,
    mock_prefect_s3_block,
):
    """Test batch processing with some document failures."""
    mock_wandb_init, mock_run, _ = mock_wandb
    test_config.local_classifier_dir = mock_classifiers_dir

    # Use non-existent document IDs to trigger failures
    batch = [DocumentStem("NonExistent.doc.1"), DocumentStem("AnotherMissing.doc.2")]
    classifier_spec = ClassifierSpec(
        wikibase_id=WikibaseID("Q788"),
        classifier_id="aaaa2222",
        wandb_registry_version="v8",
    )
    config_json = JsonDict(
        {
            "cache_bucket": test_config.cache_bucket,
            "wandb_model_registry": test_config.wandb_model_registry,
            "wandb_entity": test_config.wandb_entity,
            "wandb_api_key": str(test_config.wandb_api_key.get_secret_value()),
            "aws_env": test_config.aws_env.value,
            "local_classifier_dir": str(test_config.local_classifier_dir),
        }
    )

    with pytest.raises(Fault) as exc_info:
        _ = await inference_batch_of_documents_cpu(
            batch=batch,
            config_json=config_json,
            classifier_spec_json=JsonDict(classifier_spec.model_dump()),
        )

        assert exc_info.value.msg == "Failed to run inference on 2/2 documents."
        assert isinstance(exc_info.value.data, BatchInferenceResult)

    # Even with failures, an artifact should be created to track the failures
    from prefect.client.orchestration import get_client

    async with get_client() as client:
        artifacts = await client.read_artifacts()
        batch_artifacts = [a for a in artifacts if a.key and "batch-inference" in a.key]
        assert len(batch_artifacts) > 0, (
            "Expected artifact to be created even with failures"
        )

        # Sort artifacts by creation time and get the most recent one (this test's artifact)
        batch_artifacts.sort(key=lambda x: x.created, reverse=True)
        artifact = batch_artifacts[0]  # Most recently created

        assert artifact.description is not None, (
            "Failure artifact should have a description"
        )

        # Verify failure artifact data using snapshot
        assert snapshot == artifact.data

    # For failed documents, no S3 files should be created since the documents don't exist
    # The failure happens before store_labels is called
    # using async s3 client to check

    # Check that no labels were stored for the non-existent documents
    for doc_stem in batch:
        expected_key = f"labelled_passages/{classifier_spec.wikibase_id}/{classifier_spec.wandb_registry_version}/{doc_stem}.json"
        with pytest.raises(ClientError) as exc_info:
            await mock_s3_async_client.head_object(
                Bucket=test_config.cache_bucket, Key=expected_key
            )
        assert exc_info.value.response["Error"]["Code"] == "404"


@pytest.mark.asyncio
async def test_inference_batch_of_documents_cpu_empty_batch(
    test_config,
    mock_classifiers_dir,
    mock_wandb,
    mock_async_bucket,
    snapshot,
    mock_prefect_s3_block,
):
    """Test batch processing with empty batch."""
    mock_wandb_init, mock_run, _ = mock_wandb
    test_config.local_classifier_dir = mock_classifiers_dir

    batch: list[DocumentStem] = []
    classifier_spec = ClassifierSpec(
        wikibase_id=WikibaseID("Q788"),
        classifier_id="aaaa2222",
        wandb_registry_version="v12",
    )
    config_json = JsonDict(
        {
            "cache_bucket": test_config.cache_bucket,
            "wandb_model_registry": test_config.wandb_model_registry,
            "wandb_entity": test_config.wandb_entity,
            "wandb_api_key": str(test_config.wandb_api_key.get_secret_value()),
            "aws_env": test_config.aws_env.value,
            "local_classifier_dir": str(test_config.local_classifier_dir),
        }
    )

    # Should complete successfully with empty batch
    _ = await inference_batch_of_documents_cpu(
        batch=batch,
        config_json=config_json,
        classifier_spec_json=JsonDict(classifier_spec.model_dump()),
    )

    # Verify W&B was still initialized
    mock_wandb_init.assert_called_once()

    # Verify artifact creation even for empty batch
    from prefect.client.orchestration import get_client

    async with get_client() as client:
        artifacts = await client.read_artifacts()
        batch_artifacts = [a for a in artifacts if a.key and "batch-inference" in a.key]
        assert len(batch_artifacts) > 0, (
            "Expected artifact to be created even for empty batch"
        )

        # Sort artifacts by creation time and get the most recent one (this test's artifact)
        batch_artifacts.sort(key=lambda x: x.created, reverse=True)
        artifact = batch_artifacts[0]  # Most recently created

        # Verify empty batch artifact data using snapshot
        assert snapshot == artifact.data

    # For empty batch, no S3 files should be created since there are no documents to process
    # Since batch is empty, we don't need to check any specific files - there should be none created


@pytest.mark.asyncio
async def test__inference_batch_of_documents(
    test_config,
    mock_classifiers_dir,
    mock_wandb,
    mock_async_bucket_documents,
    mock_prefect_s3_block,
):
    """Test the inner _inference_batch_of_documents function with mocked flow context."""
    mock_wandb_init, mock_run, _ = mock_wandb
    test_config.local_classifier_dir = mock_classifiers_dir

    # Prepare test data - use only the PDF document which has languages field
    batch = [
        DocumentStem(Path(mock_async_bucket_documents[0]).stem)
    ]  # PDF.document.0.1 has languages
    classifier_spec = ClassifierSpec(
        wikibase_id=WikibaseID("Q788"),
        classifier_id="aaaa2222",
        wandb_registry_version="v7",
    )
    config_json = JsonDict(
        {
            "cache_bucket": test_config.cache_bucket,
            "wandb_model_registry": test_config.wandb_model_registry,
            "wandb_entity": test_config.wandb_entity,
            "wandb_api_key": str(test_config.wandb_api_key.get_secret_value()),
            "aws_env": test_config.aws_env.value,
            "local_classifier_dir": str(test_config.local_classifier_dir),
        }
    )

    # Still needed since there's an inner function that uses this.
    mock_flow_run = MagicMock()
    mock_flow_run.name = "test-flow-run"
    mock_context = MagicMock(spec=FlowRunContext)
    mock_context.flow_run = mock_flow_run

    with patch("flows.inference.get_run_context", return_value=mock_context):
        # Should not raise any exceptions for successful processing
        result = await _inference_batch_of_documents(
            batch=batch,
            config_json=config_json,
            classifier_spec_json=JsonDict(classifier_spec.model_dump()),
        )

    assert isinstance(result, BatchInferenceResult)
    assert result.batch_document_stems == batch
    assert result.successful_document_stems == batch
    assert result.classifier_spec == classifier_spec

    # Verify W&B was initialized
    mock_wandb_init.assert_called_once_with(
        entity=test_config.wandb_entity,
        job_type="concept_inference",
    )


def test_inference_result_all_successful() -> None:
    """Test InferenceResult when all documents are successful for all classifiers."""

    # Setup: 5 documents, 2 classifiers
    all_documents = [
        DocumentStem("TEST.executive.1.1"),
        DocumentStem("TEST.executive.2.2"),
        DocumentStem("TEST.executive.3.3"),
        DocumentStem("TEST.executive.4.4"),
        DocumentStem("TEST.executive.5.5"),
    ]

    # Classifier Q100: All documents succeed
    q100_classifier_spec = ClassifierSpec(
        wikibase_id=WikibaseID("Q100"),
        classifier_id="aaaa2222",
        wandb_registry_version="v1",
    )
    all_successful_batch_1 = BatchInferenceResult(
        batch_document_stems=all_documents,
        successful_document_stems=all_documents,
        classifier_spec=q100_classifier_spec,
    )

    # Classifier Q101: All documents succeed
    q101_classifier_spec = ClassifierSpec(
        wikibase_id=WikibaseID("Q101"),
        classifier_id="bbbb3333",
        wandb_registry_version="v1",
    )
    all_successful_batch_2 = BatchInferenceResult(
        batch_document_stems=all_documents,
        successful_document_stems=all_documents,
        classifier_spec=q101_classifier_spec,
    )

    parameterised_batches = [
        ParameterisedFlow(
            fn=inference_batch_of_documents_cpu,
            params={
                "batch": all_documents,
                "config_json": {},
                "classifier_spec_json": q100_classifier_spec.model_dump(),
            },
        ),
        ParameterisedFlow(
            fn=inference_batch_of_documents_cpu,
            params={
                "batch": all_documents,
                "config_json": {},
                "classifier_spec_json": q101_classifier_spec.model_dump(),
            },
        ),
    ]

    # Create inference result with both classifiers
    result = InferenceResult(
        parameterised_batches=parameterised_batches,
        classifier_specs=[q100_classifier_spec, q101_classifier_spec],
        batch_inference_results=[all_successful_batch_1, all_successful_batch_2],
    )

    # All documents are successful as we have successes for all documents
    # and all classifiers in the InferenceResult
    assert not result.failed, (
        "Should fail when some documents fail for some classifiers"
    )

    # Only documents that succeeded for both classifiers should have succeeded
    assert result.successful_document_stems == set(all_documents), (
        "Only documents that succeeded for all classifiers should be marked as successful"
    )


def test_inference_result_all_failures() -> None:
    """Test InferenceResult when some documents fail for some classifiers."""

    documents = [DocumentStem("TEST.executive.1.1")]
    spec_q100 = ClassifierSpec(
        wikibase_id=WikibaseID("Q100"),
        classifier_id="aaaa2222",
        wandb_registry_version="v1",
    )

    parameterised_batches = [
        ParameterisedFlow(
            fn=inference_batch_of_documents_cpu,
            params={
                "batch": documents,
                "config_json": {},
                "classifier_spec_json": spec_q100.model_dump(),
            },
        )
    ]

    # Inference result should fail but not crash
    result = InferenceResult(
        parameterised_batches=parameterised_batches,
        classifier_specs=[spec_q100],
        batch_inference_results=[],  # No successes
    )
    assert result.failed
    assert len(result.successful_document_stems) == 0


def test_inference_result_partial_failures() -> None:
    """Test InferenceResult when some documents fail for some classifiers."""

    # Setup: 5 documents, 2 classifiers
    all_documents = [
        DocumentStem("TEST.executive.1.1"),
        DocumentStem("TEST.executive.2.2"),
        DocumentStem("TEST.executive.3.3"),
        DocumentStem("TEST.executive.4.4"),
        DocumentStem("TEST.executive.5.5"),
    ]

    # Classifier Q100: All documents succeed
    q100_classifier_spec = ClassifierSpec(
        wikibase_id=WikibaseID("Q100"),
        classifier_id="aaaa2222",
        wandb_registry_version="v1",
    )
    all_successful_batch = BatchInferenceResult(
        batch_document_stems=all_documents,
        successful_document_stems=all_documents,
        classifier_spec=q100_classifier_spec,
    )

    # Classifier Q101: Only 2 documents succeed
    q101_classifier_spec = ClassifierSpec(
        wikibase_id=WikibaseID("Q101"),
        classifier_id="bbbb3333",
        wandb_registry_version="v1",
    )
    partial_successful_documents = [
        DocumentStem("TEST.executive.3.3"),
        DocumentStem("TEST.executive.4.4"),
    ]
    partial_success_batch = BatchInferenceResult(
        batch_document_stems=all_documents,
        successful_document_stems=partial_successful_documents,
        classifier_spec=q101_classifier_spec,
    )

    parameterised_batches = [
        ParameterisedFlow(
            fn=inference_batch_of_documents_cpu,
            params={
                "batch": all_documents,
                "config_json": {},
                "classifier_spec_json": q100_classifier_spec.model_dump(),
            },
        ),
        ParameterisedFlow(
            fn=inference_batch_of_documents_cpu,
            params={
                "batch": all_documents,
                "config_json": {},
                "classifier_spec_json": q101_classifier_spec.model_dump(),
            },
        ),
    ]

    # Create inference result with both classifiers
    result = InferenceResult(
        parameterised_batches=parameterised_batches,
        classifier_specs=[q100_classifier_spec, q101_classifier_spec],
        batch_inference_results=[all_successful_batch, partial_success_batch],
    )

    # A document is only considered successful if it succeeds for ALL classifiers
    # Since Q101 failed on 3 documents, those documents are considered failed overall
    assert result.failed, "Should fail when some documents fail for some classifiers"

    # Only documents that succeeded for both classifiers should have succeeded
    expected_successful = {
        DocumentStem("TEST.executive.3.3"),
        DocumentStem("TEST.executive.4.4"),
    }
    assert result.successful_document_stems == expected_successful, (
        "Only documents that succeeded for all classifiers should be marked as successful"
    )


def test_inference_result_missing_results() -> None:
    """
    Test InferenceResult when some batches have no results.

    For example a document wasn't processed in one batch due to a flow crashing but
    was successfully processed in other batches.
    """

    # Setup: 5 documents, 2 classifiers
    all_documents = [
        DocumentStem("TEST.executive.1.1"),
        DocumentStem("TEST.executive.2.2"),
        DocumentStem("TEST.executive.3.3"),
        DocumentStem("TEST.executive.4.4"),
        DocumentStem("TEST.executive.5.5"),
    ]

    q100_classifier_spec = ClassifierSpec(
        wikibase_id=WikibaseID("Q100"),
        classifier_id="aaaa2222",
        wandb_registry_version="v1",
    )
    q101_classifier_spec = ClassifierSpec(
        wikibase_id=WikibaseID("Q101"),
        classifier_id="bbbb2222",
        wandb_registry_version="v1",
    )

    parameterised_batches = [
        ParameterisedFlow(
            fn=inference_batch_of_documents_cpu,
            params={
                "batch": all_documents,
                "config_json": {},
                "classifier_spec_json": q100_classifier_spec.model_dump(),
            },
        ),
        ParameterisedFlow(
            fn=inference_batch_of_documents_cpu,
            params={
                "batch": all_documents,
                "config_json": {},
                "classifier_spec_json": q101_classifier_spec.model_dump(),
            },
        ),
    ]

    # Classifier Q100: All documents succeed
    Q100_batch = BatchInferenceResult(
        batch_document_stems=all_documents,
        successful_document_stems=all_documents,
        classifier_spec=q100_classifier_spec,
    )

    # Create inference result with both classifiers
    result = InferenceResult(
        classifier_specs=[q100_classifier_spec, q101_classifier_spec],
        batch_inference_results=[Q100_batch],  # No results for Q101
        parameterised_batches=parameterised_batches,
    )

    # A document is only considered successful if it succeeds for ALL classifiers
    # Since Q101 has no results, the document is considered failed overall
    assert result.failed, "Should fail when some documents have no results"

    # Only documents that succeeded for both classifiers should have succeeded
    assert result.successful_document_stems == set(), (
        "Only documents that succeeded for all classifiers should be marked as successful"
    )


def test_jsonl_serialization_roundtrip():
    """Test that JSONL serialization and deserialization works correctly."""
    test_passages = [
        LabelledPassage(
            id="passage1",
            text="This is the first test passage",
            spans=[
                Span(
                    text="This is the first test passage",
                    start_index=17,
                    end_index=21,
                    concept_id="Q123",
                    labellers=["test_labeller"],
                    timestamps=["2023-01-01T00:00:00"],
                    id="span1",
                    labelled_text="test",
                )
            ],
            metadata={"source": "test"},
        ),
        LabelledPassage(
            id="passage2",
            text="This is the second test passage",
            spans=[],
            metadata={"source": "test"},
        ),
    ]

    with tempfile.NamedTemporaryFile(mode="w+", suffix=".jsonl", delete=False) as f:
        try:
            serialized_data = serialise_pydantic_list_as_jsonl(test_passages)
            f.write(serialized_data.read().decode("utf-8"))
            f.flush()

            with open(f.name, "r") as read_file:
                content = read_file.read()

            deserialized_passages = deserialise_pydantic_list_from_jsonl(
                content, LabelledPassage
            )

            assert deserialized_passages == test_passages
        finally:
            # Clean up
            os.unlink(f.name)


def test_original_format_fallback():
    """Test that the original serialization format can be deserialized correctly."""
    # Create test data
    test_passages = [
        LabelledPassage(
            id="passage1",
            text="This is the first test passage",
            spans=[
                Span(
                    text="This is the first test passage",
                    start_index=17,
                    end_index=21,
                    concept_id="Q123",
                    labellers=["test_labeller"],
                    timestamps=["2023-01-01T00:00:00"],
                    id="span1",
                    labelled_text="test",
                )
            ],
            metadata={"source": "test"},
        ),
        LabelledPassage(
            id="passage2",
            text="This is the second test passage",
            spans=[],
            metadata={"source": "test"},
        ),
    ]

    def original_serialise_labels(labels: list[LabelledPassage]) -> BytesIO:
        data = [label.model_dump_json() for label in labels]
        return BytesIO(json.dumps(data).encode("utf-8"))

    with tempfile.NamedTemporaryFile(mode="w+", suffix=".json", delete=False) as f:
        try:
            serialized_data = original_serialise_labels(test_passages)
            f.write(serialized_data.read().decode("utf-8"))
            f.flush()

            with open(f.name, "r") as read_file:
                content = read_file.read()

            # This should trigger the fallback logic automatically
            deserialized_passages = deserialise_pydantic_list_with_fallback(
                content, LabelledPassage
            )

            assert deserialized_passages == test_passages
        finally:
            # Clean up
            os.unlink(f.name)


def test_document_passages(
    parser_output_pdf,
    parser_output_html,
    parser_output_html_converted_to_pdf,
) -> None:
    """Test that the document_passages function works correctly."""

    passages = list(document_passages(parser_output_pdf))
    assert parser_output_pdf.pdf_data is not None
    assert len(passages) == len(parser_output_pdf.pdf_data.text_blocks)

    passages = list(document_passages(parser_output_html))
    assert parser_output_html.html_data is not None
    assert len(passages) == len(parser_output_html.html_data.text_blocks)

    passages = list(document_passages(parser_output_html_converted_to_pdf))
    assert parser_output_html_converted_to_pdf.pdf_data is not None
    assert len(passages) == len(
        parser_output_html_converted_to_pdf.pdf_data.text_blocks
    )


@pytest.mark.parametrize(
    ("dont_run_on", "removed"),
    [
        (None, []),
        ([], []),
        (
            ["gef"],
            [
                "GEF.document.787.n0000.json",
            ],
        ),
        (
            ["cpr", "sabin"],
            ["Sabin.document.9869.10352.json", "CPR.document.i00003835.n0000.json"],
        ),
        (
            DontRunOnEnum.__members__.keys(),
            [
                "GCF.document.FP181_24530.13164.json",
                "CCLW.document.i00000300.n0000.json",
                "GEF.document.787.n0000.json",
                "AF.document.AFRDG00005.n0000.json",
                "CIF.document.XCTFMB030A.n0000_translated_en.json",
                "OEP.document.i00000231.n0000.json",
                "Sabin.document.9869.10352.json",
                "CPR.document.i00003835.n0000.json",
            ],
        ),
    ],
)
def test_filter_document_batch(dont_run_on, removed):
    file_stems = [
        "GCF.document.FP181_24530.13164.json",
        "CCLW.document.i00000300.n0000.json",
        "GEF.document.787.n0000.json",
        "AF.document.AFRDG00005.n0000.json",
        "CIF.document.XCTFMB030A.n0000_translated_en.json",
        "OEP.document.i00000231.n0000.json",
        "Sabin.document.9869.10352.json",
        "CPR.document.i00003835.n0000.json",
    ]
    accepted = [f for f in file_stems if f not in removed]

    filter_result = filter_document_batch(
        file_stems=file_stems,
        spec=ClassifierSpec(
            wikibase_id=WikibaseID("Q788"),
            classifier_id="bvaw9xxm",
            wandb_registry_version="v13",
            dont_run_on=dont_run_on,
        ),
    )
    assert filter_result.removed == removed
    assert filter_result.accepted == accepted


def test_log_client_error():
    error = ClientError(
        error_response={  # pyright: ignore
            "Error": {
                "Code": "RequestTimeTooSkewed",
                "Message": "The difference between the request time and the current time is too large.",
                "RequestTime": "20250922T154936Z",
                "ServerTime": "2025-09-22T16:09:37Z",
                "MaxAllowedSkewMilliseconds": "900000",
            },
        },
        operation_name="GetObject",
    )

    extra_context = parse_client_error_details(error)
    assert extra_context
    assert "Request-Server time discrepancy" in extra_context
    assert "skew.seconds=1201" in extra_context


def test_text_block_inference_span_validation_missing_timestamps():
    mock_classifier = MagicMock()

    spans_missing_timestamps = [
        Span(
            text="test text",
            start_index=0,
            end_index=4,
            labellers=["test_labeller"],
            timestamps=[],  # Missing timestamps
        )
    ]
    mock_classifier.predict.return_value = spans_missing_timestamps

    with pytest.raises(ValueError, match="Found 1 span\\(s\\) with missing timestamps"):
        text_block_inference(
            classifier=mock_classifier, block_id="test_block", text="test text"
        )


def test_text_block_inference_span_validation_missing_labellers():
    mock_classifier = MagicMock()

    # Create a mock span to bypass Pydantic validation during construction
    mock_span_missing_labellers = MagicMock(spec=Span)
    mock_span_missing_labellers.timestamps = [datetime.now()]
    mock_span_missing_labellers.labellers = []  # Missing labellers
    spans_missing_labellers = [mock_span_missing_labellers]
    mock_classifier.predict.return_value = spans_missing_labellers

    with pytest.raises(ValueError, match="Found 1 span\\(s\\) with missing labellers"):
        text_block_inference(
            classifier=mock_classifier, block_id="test_block", text="test text"
        )


def test_text_block_inference_span_validation_mismatched_lengths():
    mock_classifier = MagicMock()

    mock_span_mismatched = MagicMock(spec=Span)
    mock_span_mismatched.timestamps = [datetime.now()]  # 1 timestamp
    mock_span_mismatched.labellers = ["labeller1", "labeller2"]  # 2 labellers
    spans_mismatched_lengths = [mock_span_mismatched]
    mock_classifier.predict.return_value = spans_mismatched_lengths

    with pytest.raises(
        ValueError,
        match="Found 1 span\\(s\\) with mismatched timestamp/labeller lengths",
    ):
        text_block_inference(
            classifier=mock_classifier, block_id="test_block", text="test text"
        )


def test_text_block_inference_span_validation_valid_spans():
    mock_classifier = MagicMock()

    valid_spans = [
        Span(
            text="test text",
            start_index=0,
            end_index=4,
            labellers=["labeller1"],
            timestamps=[datetime.now()],
        )
    ]
    mock_classifier.predict.return_value = valid_spans

    # This should not raise any exceptions
    result = text_block_inference(
        classifier=mock_classifier, block_id="test_block", text="test text"
    )

    assert result.id == "test_block"
    assert result.text == "test text"
    assert len(result.spans) == 1


@pytest.mark.asyncio
async def test_store_metadata(
    test_config,
    mock_async_bucket,
    mock_s3_async_client,
    snapshot,
):
    """Test that store_metadata correctly builds S3 URI and stores metadata."""
    mock_tags = ["tag:value1", "sha:abc123", "branch:main"]
    mock_run_output_id = "2025-01-15T10:30-test-flow-run"

    # Create a real FlowRun object with proper data
    flow_run = FlowRun(
        id=uuid.UUID("0199bef8-7e41-7afc-9b4c-d3abd406be84"),
        flow_id=uuid.UUID("b213352f-3214-48e3-8f5d-ec19959cb28e"),
        name="test-flow-run",
        state=Running(),
        tags=mock_tags,
    )

    mock_context = MagicMock(spec=FlowRunContext)
    mock_context.flow_run = flow_run

    classifier_specs = [
        ClassifierSpec(
            concept_id=ConceptID("xyz78abc"),
            wikibase_id=WikibaseID("Q788"),
            classifier_id="abcd2345",
            wandb_registry_version="v1",
        )
    ]

    # Mock only the Prefect context, let moto handle S3
    with (
        patch("flows.inference.get_run_context", return_value=mock_context),
        patch(
            "flows.inference.build_run_output_identifier",
            return_value=mock_run_output_id,
        ),
    ):
        await store_metadata(
            config=test_config,
            classifier_specs=classifier_specs,
        )

    expected_key = os.path.join(
        test_config.inference_document_target_prefix,
        mock_run_output_id,
        "metadata.json",
    )

    response = await mock_s3_async_client.head_object(
        Bucket=test_config.cache_bucket, Key=expected_key
    )
    assert response["ContentLength"] > 0, (
        f"Expected S3 object {expected_key} to have content"
    )

    response = await mock_s3_async_client.get_object(
        Bucket=test_config.cache_bucket, Key=expected_key
    )
    metadata_content = await response["Body"].read()
    metadata_dict = json.loads(metadata_content.decode("utf-8"))

    metadata = Metadata.model_validate(metadata_dict)
    assert metadata == snapshot


@pytest.mark.asyncio
async def test_store_inference_result(
    test_config,
    mock_async_bucket,
    mock_s3_async_client,
    snapshot,
):
    """Test that store_inference_result correctly builds S3 URI and stores results."""
    mock_run_output_id = "2025-01-15T10:30-test-flow-run"
    start_time = datetime(2025, 1, 15, 10, 30, 0, tzinfo=timezone.utc)

    # Create a real FlowRun object with proper data
    flow_run = FlowRun(
        id=uuid.UUID("0199bef8-7e41-7afc-9b4c-d3abd406be84"),
        flow_id=uuid.UUID("b213352f-3214-48e3-8f5d-ec19959cb28e"),
        name="test-flow-run",
        start_time=start_time,
        state=Running(),
    )

    mock_context = MagicMock(spec=FlowRunContext)
    mock_context.flow_run = flow_run

    # Create test data
    classifier_spec = ClassifierSpec(
        concept_id=ConceptID("xyz78abc"),
        wikibase_id=WikibaseID("Q788"),
        classifier_id="abcd2345",
        wandb_registry_version="v1",
    )

    batch_result = BatchInferenceResult(
        batch_document_stems=[DocumentStem("TEST.DOC.1.1")],
        successful_document_stems=[DocumentStem("TEST.DOC.1.1")],
        classifier_spec=classifier_spec,
    )

    inference_result = InferenceResult(
        requested_document_stems=[DocumentStem("TEST.DOC.1.1")],
        classifier_specs=[classifier_spec],
        batch_inference_results=[batch_result],
        successful_classifier_specs=[classifier_spec],
        failed_classifier_specs=[],
    )

    # Mock only the Prefect context, let moto handle S3
    with (
        patch("flows.inference.get_run_context", return_value=mock_context),
        patch(
            "flows.inference.build_run_output_identifier",
            return_value=mock_run_output_id,
        ),
    ):
        await store_inference_result(
            config=test_config,
            inference_result=inference_result,
        )

    expected_key = os.path.join(
        test_config.inference_document_target_prefix,
        mock_run_output_id,
        "results.json",
    )

    response = await mock_s3_async_client.head_object(
        Bucket=test_config.cache_bucket, Key=expected_key
    )
    assert response["ContentLength"] > 0, (
        f"Expected S3 object {expected_key} to have content"
    )

    response = await mock_s3_async_client.get_object(
        Bucket=test_config.cache_bucket, Key=expected_key
    )
    result_content = await response["Body"].read()
    result_dict = json.loads(result_content.decode("utf-8"))

    loaded_result = InferenceResult.model_validate(result_dict)
    assert loaded_result == snapshot<|MERGE_RESOLUTION|>--- conflicted
+++ resolved
@@ -42,7 +42,6 @@
     store_metadata,
     text_block_inference,
 )
-<<<<<<< HEAD
 from flows.utils import (
     DocumentImportId,
     DocumentStem,
@@ -50,11 +49,7 @@
     JsonDict,
     ParameterisedFlow,
 )
-from knowledge_graph.identifiers import ClassifierID, WikibaseID
-=======
-from flows.utils import DocumentImportId, DocumentStem, Fault, JsonDict
 from knowledge_graph.identifiers import ClassifierID, ConceptID, WikibaseID
->>>>>>> 36510ec3
 from knowledge_graph.labelled_passage import LabelledPassage
 from knowledge_graph.span import Span
 
