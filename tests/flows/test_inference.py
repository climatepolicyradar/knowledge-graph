import json
import os
import tempfile
from datetime import datetime
from io import BytesIO
from pathlib import Path
from unittest.mock import patch
from uuid import UUID

import boto3
import pytest
from botocore.client import ClientError
from cpr_sdk.parser_models import BaseParserOutput, BlockType, HTMLData, HTMLTextBlock
from prefect.client.schemas.objects import FlowRun, State, StateType
from prefect.testing.utilities import prefect_test_harness

from flows.inference import (
    BatchInferenceException,
    BatchInferenceResult,
    ClassifierSpec,
    DocumentImportId,
    DocumentStem,
<<<<<<< HEAD
    InferenceResult,
=======
    SingleDocumentInferenceResult,
>>>>>>> 81f2967f
    _stringify,
    deserialise_pydantic_list_from_jsonl,
    deserialise_pydantic_list_with_fallback,
    determine_file_stems,
    document_passages,
    download_classifier_from_wandb_to_local,
    get_latest_ingest_documents,
    group_inference_results_into_states,
    inference,
    inference_batch_of_documents,
    list_bucket_file_stems,
    load_classifier,
    load_document,
    remove_sabin_file_stems,
    run_classifier_inference_on_document,
    serialise_pydantic_list_as_jsonl,
    store_labels,
    text_block_inference,
)
from src.labelled_passage import LabelledPassage
from src.span import Span


def helper_list_labels_in_bucket(test_config, bucket_name):
    # Find out what is now in the spans bucket
    s3 = boto3.client("s3", region_name=test_config.bucket_region)
    response = s3.list_objects_v2(
        Bucket=bucket_name, Prefix=test_config.document_target_prefix
    )
    labels = [c.get("Key") for c in response.get("Contents", [])]
    return labels


def test_list_bucket_file_stems(test_config, mock_bucket_documents):
    expected_ids = [Path(d).stem for d in mock_bucket_documents]
    got_ids = list_bucket_file_stems(test_config)
    assert sorted(expected_ids) == sorted(got_ids)


@pytest.mark.parametrize(
    ("doc_ids", "bucket_ids", "expected"),
    [
        (
            ["AF.document.002MMUCR.n0000"],
            [
                "AF.document.002MMUCR.n0000",
                "AF.document.AFRDG00038.n0000",
                "CCLW.document.i00001313.n0000",
            ],
            ["AF.document.002MMUCR.n0000"],
        ),
        (None, ["AF.document.002MMUCR.n0000"], ["AF.document.002MMUCR.n0000"]),
    ],
)
def test_determine_file_stems(test_config, doc_ids, bucket_ids, expected):
    got = determine_file_stems(
        config=test_config,
        use_new_and_updated=False,
        requested_document_ids=doc_ids,
        current_bucket_file_stems=bucket_ids,
    )
    assert got == expected


def test_determine_file_stems__error(test_config):
    with pytest.raises(ValueError):
        _ = determine_file_stems(
            config=test_config,
            use_new_and_updated=False,
            requested_document_ids=[
                DocumentImportId("AF.document.002MMUCR.n0000"),
                DocumentImportId("AF.document.AFRDG00038.n00002"),
            ],
            current_bucket_file_stems=[
                DocumentStem("CCLW.document.i00001313.n0000"),
                DocumentStem("AF.document.002MMUCR.n0000"),
            ],
        )


@pytest.mark.asyncio
async def test_load_classifier__existing_classifier(
    mock_wandb, test_config, mock_classifiers_dir, local_classifier_id
):
    _, mock_run, _ = mock_wandb
    classifier = await load_classifier(
        mock_run, test_config, local_classifier_id, alias="latest"
    )
    assert local_classifier_id == classifier.concept.wikibase_id


def test_download_classifier_from_wandb_to_local(mock_wandb, test_config):
    _, mock_run, _ = mock_wandb
    classifier_id = "Qtest"
    _ = download_classifier_from_wandb_to_local(
        mock_run, test_config, classifier_id, alias="latest"
    )


def test_load_document(test_config, mock_bucket_documents):
    for doc_file_name in mock_bucket_documents:
        file_stem = Path(doc_file_name).stem
        doc = load_document(test_config, file_stem=file_stem)
        assert file_stem == doc.document_id


def test_stringify():
    text = ["a", " sequence", " of ", "text "]
    result = _stringify(text)
    assert result == "a sequence of text"


def test_document_passages__blocked_types(parser_output_pdf):
    # Add a page number block that should be filtered out
    from cpr_sdk.parser_models import TextBlock

    parser_output_pdf.pdf_data.text_blocks.append(
        TextBlock(
            text=["Page 1"],
            text_block_id="page_1",
            type=BlockType.PAGE_NUMBER,
            type_confidence=0.5,
        )
    )

    # Get all passages
    results = list(document_passages(parser_output_pdf))

    # Should only get the non-page-number block
    assert len(results) == 1
    assert results[0] == ("test pdf text", "2")
    # Verify the page number block was filtered out
    assert not any(block_id == "page_1" for _, block_id in results)


def test_document_passages__invalid_content_type(parser_output):
    # When the content type is none, empty list
    parser_output.document_content_type = None
    result = [i for i in document_passages(parser_output)]
    assert result == []


def test_document_passages__html(parser_output_html):
    html_result = document_passages(parser_output_html).__next__()
    assert html_result == ("test html text", "1")


def test_document_passages__pdf(parser_output_pdf):
    pdf_result = document_passages(parser_output_pdf).__next__()
    assert pdf_result == ("test pdf text", "2")


@pytest.mark.asyncio
async def test_store_labels(test_config, mock_bucket, snapshot):
    text = "This is a test text block"
    spans = [Span(text=text, start_index=15, end_index=19)]
    labels = [LabelledPassage(text=text, spans=spans)]

    successes, failures, unknown_failures = await store_labels.fn(
        test_config,
        [
            SingleDocumentInferenceResult(
                labelled_passages=labels,
                document_stem=DocumentStem("TEST.DOC.0.1"),
                classifier_name="Q9081",
                classifier_alias="v3",
            )
        ],
    )

    assert successes == snapshot(name="successes")
    assert failures == snapshot(name="failures")
    assert unknown_failures == snapshot(name="unknown_failures")

    labels = helper_list_labels_in_bucket(test_config, mock_bucket)

    assert len(labels) == 1
    assert labels[0] == "labelled_passages/Q9081/v3/TEST.DOC.0.1.json"


@pytest.mark.asyncio
async def test_text_block_inference_with_results(
    mock_wandb, test_config, mock_classifiers_dir, local_classifier_id
):
    _, mock_run, _ = mock_wandb
    test_config.local_classifier_dir = mock_classifiers_dir
    classifier = await load_classifier(
        mock_run, test_config, local_classifier_id, "latest"
    )

    text = "I love fishing. Aquaculture is the best."
    block_id = "fish_block"
    labels = text_block_inference(classifier=classifier, block_id=block_id, text=text)

    assert len(labels.spans) > 0
    assert labels.id == block_id
    assert labels.metadata != {}
    # Set the labelled passages as empty as we are removing them.
    expected_concept_metadata = classifier.concept.model_dump()
    expected_concept_metadata["labelled_passages"] = []
    assert labels.metadata["concept"] == expected_concept_metadata
    # check whether the timestamps are valid
    for span in labels.spans:
        assert isinstance(span.timestamps[0], datetime)


@pytest.mark.asyncio
async def test_text_block_inference_without_results(
    mock_wandb, test_config, mock_classifiers_dir, local_classifier_id
):
    _, mock_run, _ = mock_wandb
    test_config.local_classifier_dir = mock_classifiers_dir
    classifier = await load_classifier(
        mock_run, test_config, local_classifier_id, "latest"
    )

    text = "Rockets are cool. We should build more rockets."
    block_id = "fish_block"
    labels = text_block_inference(classifier=classifier, block_id=block_id, text=text)

    assert len(labels.spans) == 0
    assert labels.id == block_id
    assert labels.metadata == {}


@pytest.mark.asyncio
@pytest.mark.flaky_on_ci
async def test_inference(
    test_config, mock_classifiers_dir, mock_wandb, mock_bucket, mock_bucket_documents
):
    mock_wandb_init, _, _ = mock_wandb
    doc_ids = [
        DocumentImportId(Path(doc_file).stem) for doc_file in mock_bucket_documents
    ]
    with prefect_test_harness():
        filtered_file_stems = await inference(
            # FIXME: ValueError: `latest` is not allowed
            classifier_specs=[ClassifierSpec(name="Q788", alias="latest")],
            document_ids=doc_ids,
            config=test_config,
        )
        assert filtered_file_stems == [DocumentStem(doc_id) for doc_id in doc_ids]

    mock_wandb_init.assert_called_once_with(
        entity="test_entity",
        job_type="concept_inference",
    )

    labels = helper_list_labels_in_bucket(test_config, mock_bucket)

    assert sorted(labels) == [
        "labelled_passages/Q788/latest/HTML.document.0.1.json",
        "labelled_passages/Q788/latest/PDF.document.0.1.json",
    ]

    for key in labels:
        s3 = boto3.client("s3", region_name=test_config.bucket_region)
        response = s3.get_object(Bucket=test_config.cache_bucket, Key=key)
        data = json.loads(response["Body"].read().decode("utf-8"))

        # Some spans where identified
        with_spans = [d for d in data if len(d["spans"]) > 0]
        assert len(with_spans) > 0


def test_get_latest_ingest_documents(
    test_config, mock_bucket_new_and_updated_documents_json
):
    _, latest_docs = mock_bucket_new_and_updated_documents_json
    doc_ids = get_latest_ingest_documents(test_config)
    assert set(doc_ids) == latest_docs


def test_get_latest_ingest_documents_no_latest(
    test_config,
    # Setup the empty bucket
    mock_bucket,
):
    with pytest.raises(
        ValueError,
        match="failed to find",
    ):
        get_latest_ingest_documents(test_config)


@pytest.mark.asyncio
async def test_run_classifier_inference_on_document(
    test_config,
    mock_classifiers_dir,
    mock_wandb,
    mock_bucket,
    mock_bucket_documents,
    snapshot,
):
    # Setup
    _, mock_run, _ = mock_wandb
    test_config.local_classifier_dir = mock_classifiers_dir
    classifier_name = "Q788"
    classifier_alias = "v5"

    # Load classifier
    classifier = await load_classifier(
        mock_run, test_config, classifier_name, classifier_alias
    )

    # Run the function on a document with no language
    document_stem = Path(mock_bucket_documents[1]).stem
    with pytest.raises(ValueError) as exc_info:
        result = await run_classifier_inference_on_document(
            config=test_config,
            file_stem=DocumentStem(document_stem),
            classifier_name=classifier_name,
            classifier_alias=classifier_alias,
            classifier=classifier,
        )

    assert "Cannot run inference on" in str(exc_info.value)

    # Run the function on a HTML document with has_valid_text=False
    document_stem = "HTML.document.0.1"
    with patch("flows.inference.load_document") as mock_load_document:
        html_document_invalid_text = BaseParserOutput(
            document_id=document_stem,
            document_metadata={},
            document_name="test document",
            document_description="test description",
            document_source_url=None,
            document_cdn_object=None,
            document_content_type="text/html",
            document_md5_sum=None,
            document_slug=document_stem,
            languages=None,
            translated=False,
            html_data=HTMLData(
                has_valid_text=False,
                text_blocks=[
                    HTMLTextBlock(
                        text=["This is an invalid text block."],
                        text_block_id="0",
                        type=BlockType.TEXT,
                    )
                ],
            ),
            pdf_data=None,
            pipeline_metadata={},
        )

        mock_load_document.return_value = html_document_invalid_text

        result = await run_classifier_inference_on_document(
            config=test_config,
            file_stem=DocumentStem(document_stem),
            classifier_name=classifier_name,
            classifier_alias=classifier_alias,
            classifier=classifier,
        )

        assert result == snapshot

    # Run the function on a document with English language
    document_stem = Path(mock_bucket_documents[0]).stem
    result = await run_classifier_inference_on_document(
        config=test_config,
        file_stem=DocumentStem(document_stem),
        classifier_name=classifier_name,
        classifier_alias=classifier_alias,
        classifier=classifier,
    )

    assert result == snapshot


@pytest.mark.asyncio
async def test_run_classifier_inference_on_document_missing(
    test_config,
    mock_classifiers_dir,
    mock_wandb,
    mock_bucket,
):
    # Setup
    _, mock_run, _ = mock_wandb
    test_config.local_classifier_dir = mock_classifiers_dir
    classifier_name = "Q788"
    classifier_alias = "latest"

    # Load classifier
    classifier = await load_classifier(
        mock_run, test_config, classifier_name, classifier_alias
    )

    document_stem = DocumentStem("CCLW.executive.8133.0")
    with pytest.raises(ClientError) as excinfo:
        await run_classifier_inference_on_document(
            config=test_config,
            file_stem=document_stem,
            classifier_name=classifier_name,
            classifier_alias=classifier_alias,
            classifier=classifier,
        )
    assert excinfo.value.response["Error"]["Code"] == "NoSuchKey"


@pytest.mark.parametrize(
    "input_stems,expected_output",
    [
        ([], []),
        (
            ["CCLW.executive.12345.6789", "UNFCCC.document.1234.5678"],
            ["CCLW.executive.12345.6789", "UNFCCC.document.1234.5678"],
        ),
        (["Sabin.document.16944.17490", "Sabin.document.16945.17491"], []),
        (
            [
                "CCLW.executive.12345.6789",
                "Sabin.document.16944.17490",
                "UNFCCC.document.1234.5678",
                "Sabin.document.16945.17491",
            ],
            ["CCLW.executive.12345.6789", "UNFCCC.document.1234.5678"],
        ),
        (["sabin.document.16944.17490", "SABIN.document.16945.17491"], []),
        (
            ["SabinIndustries.document.1234.5678", "DocumentSabin.12345.6789"],
            ["DocumentSabin.12345.6789"],
        ),
    ],
)
def test_remove_sabin_file_stems(
    input_stems: list[DocumentStem], expected_output: list[DocumentStem]
):
    result = remove_sabin_file_stems(input_stems)
    assert result == expected_output


def test_group_inference_results_into_states(snapshot):
    # Test data separated into successes and failures as expected by the new signature
    successes = [
        FlowRun(
            name="4",
            id=UUID("3a8fcdc1-f11e-4279-aee9-0624f91a2822"),
            flow_id=UUID("3a8fcdc1-f11e-4279-aee9-0624f91a2822"),
            state=State(type=StateType.COMPLETED),
            parameters={"classifier_name": "Q100", "classifier_alias": "v3"},
        ),
        FlowRun(
            name="5",
            id=UUID("c04c3798-b15e-427d-b51d-9e7b4870885f"),
            flow_id=UUID("c04c3798-b15e-427d-b51d-9e7b4870885f"),
            state=State(type=StateType.COMPLETED),
            parameters={"classifier_name": "Q200", "classifier_alias": "v5"},
        ),
    ]

    failures = [
        FlowRun(
            name="1",
            id=UUID("09b81f2b-13c3-4d82-8afe-9d4a58971ef7"),
            flow_id=UUID("09b81f2b-13c3-4d82-8afe-9d4a58971ef7"),
            state=None,
        ),
        FlowRun(
            name="2",
            id=UUID("5c31d5a1-824f-42b2-ba7e-dab366ca5904"),
            flow_id=UUID("5c31d5a1-824f-42b2-ba7e-dab366ca5904"),
            state=State(type=StateType.CANCELLED),
        ),
        ValueError("2"),
        ValueError("3"),
    ]

    assert snapshot == group_inference_results_into_states(successes, failures)


@pytest.mark.asyncio
async def test_inference_batch_of_documents(
    test_config,
    mock_classifiers_dir,
    mock_wandb,
    mock_bucket,
    mock_bucket_documents,
    mock_prefect_s3_block,
    snapshot,
):
    """Test successful batch processing of documents."""
    mock_wandb_init, mock_run, _ = mock_wandb
    test_config.local_classifier_dir = mock_classifiers_dir

    # Prepare test data - use only the PDF document which has languages field
    batch = [
        DocumentStem(Path(mock_bucket_documents[0]).stem)
    ]  # PDF.document.0.1 has languages
    classifier_name = "Q788"
    classifier_alias = "v7"
    config_json = {
        "cache_bucket": test_config.cache_bucket,
        "wandb_model_registry": test_config.wandb_model_registry,
        "wandb_entity": test_config.wandb_entity,
        "wandb_api_key": str(test_config.wandb_api_key.get_secret_value()),
        "aws_env": test_config.aws_env.value,
        "local_classifier_dir": str(test_config.local_classifier_dir),
    }

<<<<<<< HEAD
    # Should not raise any exceptions for successful processing
    result = await inference_batch_of_documents(
        batch=batch,
        config_json=config_json,
        classifier_name=classifier_name,
        classifier_alias=classifier_alias,
    )
=======
    # Mock generate_assets and generate_asset_deps to return dummy S3 URIs
    def mock_generate_assets(config, inferences):
        return [
            "s3://dummy-bucket/dummy-asset-1.json",
            "s3://dummy-bucket/dummy-asset-2.json",
        ]

    def mock_generate_asset_deps(config, inferences):
        return [
            "s3://dummy-bucket/dummy-dep-1.json",
            "s3://dummy-bucket/dummy-dep-2.json",
        ]

    with (
        patch("flows.inference.generate_assets", side_effect=mock_generate_assets),
        patch(
            "flows.inference.generate_asset_deps", side_effect=mock_generate_asset_deps
        ),
    ):
        # Should not raise any exceptions for successful processing
        await inference_batch_of_documents(
            batch=batch,
            config_json=config_json,
            classifier_name=classifier_name,
            classifier_alias=classifier_alias,
        )
>>>>>>> 81f2967f

    # Assert that when we run as a flow we get a dict of the BatchInferenceResult
    assert isinstance(result, dict)
    assert set(result.keys()) == set(BatchInferenceResult.model_fields.keys())
    _ = BatchInferenceResult(**result)

    # Verify W&B was initialized
    mock_wandb_init.assert_called_once_with(
        entity=test_config.wandb_entity,
        job_type="concept_inference",
    )

    # Verify that a batch inference artifact was created
    from prefect.client.orchestration import get_client

    async with get_client() as client:
        artifacts = await client.read_artifacts()
        batch_artifacts = [a for a in artifacts if a.key and "batch-inference" in a.key]
        assert len(batch_artifacts) > 0, (
            "Expected at least one batch-inference artifact to be created"
        )

        # Sort artifacts by creation time and get the most recent one (this test's artifact)
        batch_artifacts.sort(key=lambda x: x.created, reverse=True)
        artifact = batch_artifacts[0]  # Most recently created

        assert artifact.description is not None, "Artifact should have a description"
        assert hasattr(artifact, "data"), "Artifact should have data"

        assert snapshot == artifact.data

    # Verify that inference outputs were stored in S3
    s3 = boto3.client("s3", region_name=test_config.bucket_region)
    expected_key = (
        f"labelled_passages/{classifier_name}/{classifier_alias}/{batch[0]}.json"
    )

    # Check that the S3 object exists
    response = s3.head_object(Bucket=test_config.cache_bucket, Key=expected_key)
    assert response["ContentLength"] > 0, (
        f"Expected S3 object {expected_key} to have content"
    )

    # Verify the content of the stored labels
    response = s3.get_object(Bucket=test_config.cache_bucket, Key=expected_key)
    jsonl_content = response["Body"].read().decode("utf-8")

    # Parse JSONL format - each line is a JSON object
    lines = [line.strip() for line in jsonl_content.strip().split("\n") if line.strip()]

    # Verify we have at least one label for successful processing
    assert len(lines) > 0, "Expected at least one labelled passage"

    # Verify each line is valid JSON
    for line in lines:
        json.loads(line)  # This will raise if invalid JSON


@pytest.mark.asyncio
async def test_inference_batch_of_documents_with_failures(
    test_config,
    mock_classifiers_dir,
    mock_wandb,
    mock_bucket,
    snapshot,
    mock_prefect_s3_block,
):
    """Test batch processing with some document failures."""
    mock_wandb_init, mock_run, _ = mock_wandb
    test_config.local_classifier_dir = mock_classifiers_dir

    # Use non-existent document IDs to trigger failures
    batch = [DocumentStem("NonExistent.doc.1"), DocumentStem("AnotherMissing.doc.2")]
    classifier_name = "Q788"
    classifier_alias = "v8"
    config_json = {
        "cache_bucket": test_config.cache_bucket,
        "wandb_model_registry": test_config.wandb_model_registry,
        "wandb_entity": test_config.wandb_entity,
        "wandb_api_key": str(test_config.wandb_api_key.get_secret_value()),
        "aws_env": test_config.aws_env.value,
        "local_classifier_dir": str(test_config.local_classifier_dir),
    }

    with pytest.raises(BatchInferenceException) as exc_info:
        _ = await inference_batch_of_documents(
            batch=batch,
            config_json=config_json,
            classifier_name=classifier_name,
            classifier_alias=classifier_alias,
        )

        assert exc_info.value.message == "Failed to run inference on 2/2 documents."

    # Even with failures, an artifact should be created to track the failures
    from prefect.client.orchestration import get_client

    async with get_client() as client:
        artifacts = await client.read_artifacts()
        batch_artifacts = [a for a in artifacts if a.key and "batch-inference" in a.key]
        assert len(batch_artifacts) > 0, (
            "Expected artifact to be created even with failures"
        )

        # Sort artifacts by creation time and get the most recent one (this test's artifact)
        batch_artifacts.sort(key=lambda x: x.created, reverse=True)
        artifact = batch_artifacts[0]  # Most recently created

        assert artifact.description is not None, (
            "Failure artifact should have a description"
        )

        # Verify failure artifact data using snapshot
        assert snapshot == artifact.data

    # For failed documents, no S3 files should be created since the documents don't exist
    # The failure happens before store_labels is called
    s3 = boto3.client("s3", region_name=test_config.bucket_region)

    # Check that no labels were stored for the non-existent documents
    for doc_stem in batch:
        expected_key = (
            f"labelled_passages/{classifier_name}/{classifier_alias}/{doc_stem}.json"
        )
        with pytest.raises(ClientError) as exc_info:
            s3.head_object(Bucket=test_config.cache_bucket, Key=expected_key)
        assert exc_info.value.response["Error"]["Code"] == "404"


@pytest.mark.asyncio
async def test_inference_batch_of_documents_empty_batch(
    test_config,
    mock_classifiers_dir,
    mock_wandb,
    mock_bucket,
    snapshot,
    mock_prefect_s3_block,
):
    """Test batch processing with empty batch."""
    mock_wandb_init, mock_run, _ = mock_wandb
    test_config.local_classifier_dir = mock_classifiers_dir

    batch: list[DocumentStem] = []
    classifier_name = "Q788"
    classifier_alias = "v12"
    config_json = {
        "cache_bucket": test_config.cache_bucket,
        "wandb_model_registry": test_config.wandb_model_registry,
        "wandb_entity": test_config.wandb_entity,
        "wandb_api_key": str(test_config.wandb_api_key.get_secret_value()),
        "aws_env": test_config.aws_env.value,
        "local_classifier_dir": str(test_config.local_classifier_dir),
    }

    # Should complete successfully with empty batch
    _ = await inference_batch_of_documents(
        batch=batch,
        config_json=config_json,
        classifier_name=classifier_name,
        classifier_alias=classifier_alias,
    )

    # Verify W&B was still initialized
    mock_wandb_init.assert_called_once()

    # Verify artifact creation even for empty batch
    from prefect.client.orchestration import get_client

    async with get_client() as client:
        artifacts = await client.read_artifacts()
        batch_artifacts = [a for a in artifacts if a.key and "batch-inference" in a.key]
        assert len(batch_artifacts) > 0, (
            "Expected artifact to be created even for empty batch"
        )

        # Sort artifacts by creation time and get the most recent one (this test's artifact)
        batch_artifacts.sort(key=lambda x: x.created, reverse=True)
        artifact = batch_artifacts[0]  # Most recently created

        # Verify empty batch artifact data using snapshot
        assert snapshot == artifact.data

    # For empty batch, no S3 files should be created since there are no documents to process
    # Since batch is empty, we don't need to check any specific files - there should be none created


<<<<<<< HEAD
def test_batch_inference_result_properties() -> None:
    """Test the InferenceResult object."""

    batch_inference_result_1 = BatchInferenceResult(
        successful_document_stems=set(
            [DocumentStem("TEST.executive.1.1"), DocumentStem("TEST.executive.2.2")]
        ),
        classifier_name="Q100",
        classifier_alias="v1",
    )

    result = InferenceResult(
        batch_inference_results=[
            batch_inference_result_1,
        ],
    )

    assert not result.failed
    assert result.successful_document_stems == set(
        [DocumentStem("TEST.executive.1.1"), DocumentStem("TEST.executive.2.2")]
    )
    assert result.failed_document_stems == set()

    batch_inference_result_2 = BatchInferenceResult(
        successful_document_stems=set(
            [DocumentStem("TEST.executive.3.3"), DocumentStem("TEST.executive.4.4")]
        ),
        failed_document_stems=set(
            [
                (
                    DocumentStem("TEST.executive.1.1"),
                    Exception("Failed to run inference on TEST.executive.1.1"),
                ),
                (
                    DocumentStem("TEST.executive.5.5"),
                    Exception("Failed to run inference on TEST.executive.5.5"),
                ),
            ]
        ),
        classifier_name="Q101",
        classifier_alias="v1",
    )

    result = InferenceResult(
        batch_inference_results=[
            batch_inference_result_1,
            batch_inference_result_2,
        ],
    )

    assert result.failed
    assert result.successful_document_stems == set(
        [
            DocumentStem("TEST.executive.2.2"),
            DocumentStem("TEST.executive.3.3"),
            DocumentStem("TEST.executive.4.4"),
        ]
    )
    assert result.failed_document_stems == set(
        [DocumentStem("TEST.executive.1.1"), DocumentStem("TEST.executive.5.5")]
    )
=======
def test_jsonl_serialization_roundtrip():
    """Test that JSONL serialization and deserialization works correctly."""
    test_passages = [
        LabelledPassage(
            id="passage1",
            text="This is the first test passage",
            spans=[
                Span(
                    text="This is the first test passage",
                    start_index=17,
                    end_index=21,
                    concept_id="Q123",
                    labellers=["test_labeller"],
                    timestamps=["2023-01-01T00:00:00"],
                    id="span1",
                    labelled_text="test",
                )
            ],
            metadata={"source": "test"},
        ),
        LabelledPassage(
            id="passage2",
            text="This is the second test passage",
            spans=[],
            metadata={"source": "test"},
        ),
    ]

    with tempfile.NamedTemporaryFile(mode="w+", suffix=".jsonl", delete=False) as f:
        try:
            serialized_data = serialise_pydantic_list_as_jsonl(test_passages)
            f.write(serialized_data.read().decode("utf-8"))
            f.flush()

            with open(f.name, "r") as read_file:
                content = read_file.read()

            deserialized_passages = deserialise_pydantic_list_from_jsonl(
                content, LabelledPassage
            )

            assert deserialized_passages == test_passages
        finally:
            # Clean up
            os.unlink(f.name)


def test_original_format_fallback():
    """Test that the original serialization format can be deserialized correctly."""
    # Create test data
    test_passages = [
        LabelledPassage(
            id="passage1",
            text="This is the first test passage",
            spans=[
                Span(
                    text="This is the first test passage",
                    start_index=17,
                    end_index=21,
                    concept_id="Q123",
                    labellers=["test_labeller"],
                    timestamps=["2023-01-01T00:00:00"],
                    id="span1",
                    labelled_text="test",
                )
            ],
            metadata={"source": "test"},
        ),
        LabelledPassage(
            id="passage2",
            text="This is the second test passage",
            spans=[],
            metadata={"source": "test"},
        ),
    ]

    def original_serialise_labels(labels: list[LabelledPassage]) -> BytesIO:
        data = [label.model_dump_json() for label in labels]
        return BytesIO(json.dumps(data).encode("utf-8"))

    with tempfile.NamedTemporaryFile(mode="w+", suffix=".json", delete=False) as f:
        try:
            serialized_data = original_serialise_labels(test_passages)
            f.write(serialized_data.read().decode("utf-8"))
            f.flush()

            with open(f.name, "r") as read_file:
                content = read_file.read()

            # This should trigger the fallback logic automatically
            deserialized_passages = deserialise_pydantic_list_with_fallback(
                content, LabelledPassage
            )

            assert deserialized_passages == test_passages
        finally:
            # Clean up
            os.unlink(f.name)
>>>>>>> 81f2967f
<|MERGE_RESOLUTION|>--- conflicted
+++ resolved
@@ -20,11 +20,8 @@
     ClassifierSpec,
     DocumentImportId,
     DocumentStem,
-<<<<<<< HEAD
     InferenceResult,
-=======
     SingleDocumentInferenceResult,
->>>>>>> 81f2967f
     _stringify,
     deserialise_pydantic_list_from_jsonl,
     deserialise_pydantic_list_with_fallback,
@@ -527,15 +524,6 @@
         "local_classifier_dir": str(test_config.local_classifier_dir),
     }
 
-<<<<<<< HEAD
-    # Should not raise any exceptions for successful processing
-    result = await inference_batch_of_documents(
-        batch=batch,
-        config_json=config_json,
-        classifier_name=classifier_name,
-        classifier_alias=classifier_alias,
-    )
-=======
     # Mock generate_assets and generate_asset_deps to return dummy S3 URIs
     def mock_generate_assets(config, inferences):
         return [
@@ -556,13 +544,12 @@
         ),
     ):
         # Should not raise any exceptions for successful processing
-        await inference_batch_of_documents(
+        result = await inference_batch_of_documents(
             batch=batch,
             config_json=config_json,
             classifier_name=classifier_name,
             classifier_alias=classifier_alias,
         )
->>>>>>> 81f2967f
 
     # Assert that when we run as a flow we get a dict of the BatchInferenceResult
     assert isinstance(result, dict)
@@ -749,7 +736,6 @@
     # Since batch is empty, we don't need to check any specific files - there should be none created
 
 
-<<<<<<< HEAD
 def test_batch_inference_result_properties() -> None:
     """Test the InferenceResult object."""
 
@@ -811,7 +797,8 @@
     assert result.failed_document_stems == set(
         [DocumentStem("TEST.executive.1.1"), DocumentStem("TEST.executive.5.5")]
     )
-=======
+
+
 def test_jsonl_serialization_roundtrip():
     """Test that JSONL serialization and deserialization works correctly."""
     test_passages = [
@@ -909,5 +896,4 @@
             assert deserialized_passages == test_passages
         finally:
             # Clean up
-            os.unlink(f.name)
->>>>>>> 81f2967f
+            os.unlink(f.name)