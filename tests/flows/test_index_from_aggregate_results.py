--- conflicted
+++ resolved
@@ -172,11 +172,7 @@
 ) -> None:
     """Test that we loaded the inference results from the mock bucket."""
 
-<<<<<<< HEAD
-    run_output_identifier = Path(next(iter(mock_bucket_inference_results))).parts[1]
-=======
     run_output_identifier = RunOutputIdentifier(mock_run_output_identifier_str)
->>>>>>> 4fdfc014
 
     with patch(
         "flows.index_from_aggregate_results.get_vespa_search_adapter_from_aws_secrets",
@@ -184,13 +180,8 @@
     ):
         await index_aggregate_results_for_batch_of_documents(
             run_output_identifier=run_output_identifier,
-<<<<<<< HEAD
-            document_import_ids=None,  # So we test running for all documents
-            config=test_aggregate_config,
-=======
-            document_ids=aggregate_inference_results_import_ids,
+            document_ids=None,  # So we test running for all documents
             config_json=test_aggregate_config.to_json(),
->>>>>>> 4fdfc014
         )
 
         # Verify that the final data in vespa matches the expected results
