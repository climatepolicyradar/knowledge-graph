from pathlib import Path
from typing import Any, Sequence
from unittest.mock import patch

import pytest
from cpr_sdk.models.search import Concept as VespaConcept
from cpr_sdk.models.search import Passage as VespaPassage
from cpr_sdk.search_adaptors import VespaSearchAdapter
from vespa.io import VespaResponse

from flows.aggregate_inference_results import S3Uri
from flows.boundary import (
    DocumentImportId,
    get_document_passages_from_vespa__generator,
)
from flows.index_from_aggregate_results import (
    index_aggregate_results_from_s3_to_vespa,
    run_indexing_from_aggregate_results,
)


@pytest.mark.vespa
@pytest.mark.asyncio
async def test_index_from_aggregated_inference_results(
    vespa_app,
    local_vespa_search_adapter: VespaSearchAdapter,
    mock_s3_client,
    mock_bucket: str,
    mock_bucket_inference_results: dict[str, dict[str, Any]],
    s3_prefix_inference_results: str,
    test_aggregate_config,
) -> None:
    """Test that we loaded the inference results from the mock bucket."""

    run_output_identifier = Path(next(iter(mock_bucket_inference_results))).parts[1]

    async with local_vespa_search_adapter.client.asyncio() as vespa_connection_pool:
        for (
            file_key,
            aggregated_inference_results,
        ) in mock_bucket_inference_results.items():
            s3_uri = S3Uri(bucket=mock_bucket, key=file_key)
            document_import_id = DocumentImportId(s3_uri.stem)

            # Get the original vespa passages
            passages_generator = get_document_passages_from_vespa__generator(
                document_import_id=document_import_id,
                vespa_connection_pool=vespa_connection_pool,
            )

            initial_responses = []
            async for vespa_passages in passages_generator:
                initial_responses.append(vespa_passages)

            # Index the aggregated inference results from S3 to Vespa
            await index_aggregate_results_from_s3_to_vespa(
                config=test_aggregate_config,
                run_output_identifier=run_output_identifier,
                document_import_id=document_import_id,
                vespa_connection_pool=vespa_connection_pool,
            )

            # Get the final vespa passages
            final_passages_generator = get_document_passages_from_vespa__generator(
                document_import_id=document_import_id,
                vespa_connection_pool=vespa_connection_pool,
            )

            final_responses = []
            async for vespa_passages in final_passages_generator:
                final_responses.append(vespa_passages)

            # Assert the final responses are not the same as the original responses
            assert len(final_responses) == len(initial_responses)
            assert final_responses != initial_responses

            # Assert that for each passage that the only concepts present were those from the
            # aggregated inference results.
            for response in final_responses:
                for text_block_id in response.keys():
                    text_block_response = response[text_block_id]

                    vespa_passage: VespaPassage = text_block_response[1]
                    vespa_passage_concepts: Sequence[VespaConcept] = (
                        vespa_passage.concepts if vespa_passage.concepts else []
                    )
                    # When parent concepts is empty we are loading it as None from Vespa
                    # as opposed to an empty list.
                    for concept in vespa_passage_concepts:
                        if concept.parent_concepts is None:
                            concept.parent_concepts = []

                    expected_concepts_json: Sequence[dict] = (
                        aggregated_inference_results[text_block_id]
                    )
                    expected_concepts: Sequence[VespaConcept] = [
                        VespaConcept.model_validate(concept)
                        for concept in expected_concepts_json
                    ]

                    assert len(vespa_passage_concepts) == len(expected_concepts), (
                        f"Passage {text_block_id} has {len(vespa_passage_concepts)} "
                        f"concepts, expected {len(expected_concepts)}."
                    )
                    for concept in vespa_passage_concepts:
                        assert concept in expected_concepts, (
                            f"Concept {concept} not found in expected concepts for passage "
                            f"{text_block_id}."
                        )


@pytest.mark.vespa
@pytest.mark.asyncio
async def test_index_from_aggregated_inference_results__error_handling(
    vespa_app,
    local_vespa_search_adapter: VespaSearchAdapter,
    mock_s3_client,
    mock_bucket: str,
    mock_bucket_inference_results: dict[str, dict[str, Any]],
    s3_prefix_inference_results: str,
    test_aggregate_config,
) -> None:
    """Test that we loaded the inference results from the mock bucket."""

    run_output_identifier = Path(next(iter(mock_bucket_inference_results))).parts[1]

    async with local_vespa_search_adapter.client.asyncio() as vespa_connection_pool:
        for file_key, _ in mock_bucket_inference_results.items():
            s3_uri = S3Uri(bucket=mock_bucket, key=file_key)

            # Mock this function response _update_vespa_passage_concepts to simulate an error
            with patch(
                "flows.index_from_aggregate_results._update_vespa_passage_concepts"
            ) as mock_update_vespa_passage_concepts:
                mock_update_vespa_passage_concepts.return_value = VespaResponse(
                    status_code=500,
                    operation_type="update",
                    json={"error": "Mocked error"},
                    url="http://mocked-vespa-url",
                )

                # Index the aggregated inference results from S3 to Vespa
                with pytest.raises(ValueError) as excinfo:
                    await index_aggregate_results_from_s3_to_vespa(
                        run_output_identifier=run_output_identifier,
                        config=test_aggregate_config,
                        document_import_id=DocumentImportId(s3_uri.stem),
                        vespa_connection_pool=vespa_connection_pool,
                    )

                assert "Mocked error" in str(excinfo.value)


@pytest.mark.vespa
@pytest.mark.asyncio
async def test_run_indexing_from_aggregate_results(
    vespa_app,
    local_vespa_search_adapter: VespaSearchAdapter,
    mock_s3_client,
    mock_bucket: str,
    mock_bucket_inference_results: dict[str, dict[str, Any]],
    s3_prefix_inference_results: str,
    test_aggregate_config,
) -> None:
    """Test that we loaded the inference results from the mock bucket."""

    run_output_identifier = Path(next(iter(mock_bucket_inference_results))).parts[1]

    with patch(
        "flows.index_from_aggregate_results.get_vespa_search_adapter_from_aws_secrets",
        return_value=local_vespa_search_adapter,
    ):
        await run_indexing_from_aggregate_results(
            run_output_identifier=run_output_identifier,
<<<<<<< HEAD
            document_import_ids=[],  # So we test running for all documents
            config=config,
=======
            document_import_ids=document_import_ids,
            config=test_aggregate_config,
>>>>>>> c9399af8
        )

        # Verify that the final data in vespa matches the expected results
        async with local_vespa_search_adapter.client.asyncio() as vespa_connection_pool:
            for file_key in mock_bucket_inference_results.keys():
                doc_id = DocumentImportId(Path(file_key).stem)

                passages_generator = get_document_passages_from_vespa__generator(
                    document_import_id=doc_id,
                    vespa_connection_pool=vespa_connection_pool,
                )

                # Get all indexed passages for this document
                final_passages = {}
                async for vespa_passages in passages_generator:
                    final_passages.update(vespa_passages)

                # Find the corresponding file for this document ID
                expected_concepts = mock_bucket_inference_results[file_key]

                # Assert all text blocks were indexed with their concepts
                assert set(final_passages.keys()) == set(expected_concepts.keys()), (
                    f"Text blocks in Vespa don't match expected text blocks for document {doc_id}"
                )

                # Check each passage has the correct concepts
                for text_block_id, (_, vespa_passage) in final_passages.items():
                    vespa_passage_concepts = vespa_passage.concepts or []
                    # When parent concepts is empty we are loading it as None from Vespa
                    # as opposed to an empty list.
                    for concept in vespa_passage_concepts:
                        if concept.parent_concepts is None:
                            concept.parent_concepts = []

                    passage_expected_concepts = [
                        VespaConcept.model_validate(c)
                        for c in expected_concepts[text_block_id]
                    ]

                    assert len(vespa_passage_concepts) == len(
                        passage_expected_concepts
                    ), (
                        f"Passage {text_block_id} has {len(vespa_passage_concepts)} concepts, "
                        f"expected {len(passage_expected_concepts)}"
                    )

                    for concept in vespa_passage_concepts:
                        assert concept in passage_expected_concepts, (
                            f"Concept {concept} not found in expected concepts for passage "
                            f"{text_block_id}."
                        )<|MERGE_RESOLUTION|>--- conflicted
+++ resolved
@@ -172,13 +172,8 @@
     ):
         await run_indexing_from_aggregate_results(
             run_output_identifier=run_output_identifier,
-<<<<<<< HEAD
             document_import_ids=[],  # So we test running for all documents
-            config=config,
-=======
-            document_import_ids=document_import_ids,
             config=test_aggregate_config,
->>>>>>> c9399af8
         )
 
         # Verify that the final data in vespa matches the expected results
