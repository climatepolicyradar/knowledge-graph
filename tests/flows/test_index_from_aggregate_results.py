import uuid
from pathlib import Path
from typing import Any, Sequence
from unittest.mock import patch

import pytest
from cpr_sdk.models.search import Concept as VespaConcept
from cpr_sdk.models.search import Passage as VespaPassage
from cpr_sdk.search_adaptors import VespaSearchAdapter
from prefect.artifacts import Artifact
from prefect.client.schemas.objects import FlowRun
from vespa.io import VespaResponse

from flows.aggregate_inference_results import RunOutputIdentifier
from flows.boundary import (
    DocumentImportId,
    DocumentStem,
    get_document_passages_from_vespa__generator,
)
from flows.index_from_aggregate_results import (
    index_aggregate_results_for_batch_of_documents,
    index_aggregate_results_from_s3_to_vespa,
    run_indexing_from_aggregate_results,
)
from flows.utils import remove_translated_suffix


@pytest.mark.vespa
@pytest.mark.asyncio
async def test_index_from_aggregated_inference_results(
    vespa_app,
    local_vespa_search_adapter: VespaSearchAdapter,
    mock_s3_client,
    mock_bucket: str,
    mock_bucket_inference_results: dict[str, dict[str, Any]],
    mock_run_output_identifier_str: str,
    s3_prefix_inference_results: str,
    test_aggregate_config,
) -> None:
    """Test that we loaded the inference results from the mock bucket."""

    run_output_identifier = RunOutputIdentifier(mock_run_output_identifier_str)

    async with local_vespa_search_adapter.client.asyncio() as vespa_connection_pool:
        for (
            file_key,
            aggregated_inference_results,
        ) in mock_bucket_inference_results.items():
            document_stem = DocumentStem(Path(file_key).stem)
            document_id: DocumentImportId = remove_translated_suffix(document_stem)

            # Get the original vespa passages
            passages_generator = get_document_passages_from_vespa__generator(
                document_import_id=document_id,
                vespa_connection_pool=vespa_connection_pool,
            )

            initial_responses = []
            async for vespa_passages in passages_generator:
                initial_responses.append(vespa_passages)

            # Index the aggregated inference results from S3 to Vespa
            await index_aggregate_results_from_s3_to_vespa(
                config=test_aggregate_config,
                run_output_identifier=run_output_identifier,
                document_stem=document_stem,
                vespa_connection_pool=vespa_connection_pool,
            )

            # Get the final vespa passages
            final_passages_generator = get_document_passages_from_vespa__generator(
                document_import_id=document_id,
                vespa_connection_pool=vespa_connection_pool,
            )

            final_responses = []
            async for vespa_passages in final_passages_generator:
                final_responses.append(vespa_passages)

            # Assert the final responses are not the same as the original responses
            assert len(final_responses) == len(initial_responses)
            assert final_responses != initial_responses

            # Assert that for each passage that the only concepts present were those from the
            # aggregated inference results.
            for response in final_responses:
                for text_block_id in response.keys():
                    text_block_response = response[text_block_id]

                    vespa_passage: VespaPassage = text_block_response[1]
                    vespa_passage_concepts: Sequence[VespaConcept] = (
                        vespa_passage.concepts if vespa_passage.concepts else []
                    )
                    # When parent concepts is empty we are loading it as None from Vespa
                    # as opposed to an empty list.
                    for concept in vespa_passage_concepts:
                        if concept.parent_concepts is None:
                            concept.parent_concepts = []

                    expected_concepts_json: Sequence[dict] = (
                        aggregated_inference_results[text_block_id]
                    )
                    expected_concepts: Sequence[VespaConcept] = [
                        VespaConcept.model_validate(concept)
                        for concept in expected_concepts_json
                    ]

                    assert len(vespa_passage_concepts) == len(expected_concepts), (
                        f"Passage {text_block_id} has {len(vespa_passage_concepts)} "
                        f"concepts, expected {len(expected_concepts)}."
                    )
                    for concept in vespa_passage_concepts:
                        assert concept in expected_concepts, (
                            f"Concept {concept} not found in expected concepts for passage "
                            f"{text_block_id}."
                        )


@pytest.mark.vespa
@pytest.mark.asyncio
async def test_index_from_aggregated_inference_results__error_handling(
    vespa_app,
    local_vespa_search_adapter: VespaSearchAdapter,
    mock_s3_client,
    mock_bucket: str,
    mock_bucket_inference_results: dict[str, dict[str, Any]],
    mock_run_output_identifier_str: str,
    s3_prefix_inference_results: str,
    test_aggregate_config,
) -> None:
    """Test that we loaded the inference results from the mock bucket."""

    run_output_identifier = RunOutputIdentifier(mock_run_output_identifier_str)

    async with local_vespa_search_adapter.client.asyncio() as vespa_connection_pool:
        for file_key, _ in mock_bucket_inference_results.items():
            document_stem = DocumentStem(Path(file_key).stem)

            # Mock this function response _update_vespa_passage_concepts to simulate an error
            with patch(
                "flows.index_from_aggregate_results._update_vespa_passage_concepts"
            ) as mock_update_vespa_passage_concepts:
                mock_update_vespa_passage_concepts.return_value = VespaResponse(
                    status_code=500,
                    operation_type="update",
                    json={"error": "Mocked error"},
                    url="http://mocked-vespa-url",
                )

                # Index the aggregated inference results from S3 to Vespa
                with pytest.raises(ValueError) as excinfo:
                    await index_aggregate_results_from_s3_to_vespa(
                        run_output_identifier=run_output_identifier,
                        config=test_aggregate_config,
                        document_stem=document_stem,
                        vespa_connection_pool=vespa_connection_pool,
                    )

                assert "Mocked error" in str(excinfo.value)


@pytest.mark.vespa
@pytest.mark.asyncio
async def test_index_aggregate_results_for_batch_of_documents(
    vespa_app,
    local_vespa_search_adapter: VespaSearchAdapter,
    mock_s3_client,
    mock_bucket: str,
    mock_bucket_inference_results: dict[str, dict[str, Any]],
    aggregate_inference_results_document_stems: list[DocumentStem],
    mock_run_output_identifier_str: str,
    s3_prefix_inference_results: str,
    test_aggregate_config,
) -> None:
    """Test that we loaded the inference results from the mock bucket."""

    run_output_identifier = RunOutputIdentifier(mock_run_output_identifier_str)

    with patch(
        "flows.index_from_aggregate_results.get_vespa_search_adapter_from_aws_secrets",
        return_value=local_vespa_search_adapter,
    ):
        await index_aggregate_results_for_batch_of_documents(
            run_output_identifier=run_output_identifier,
            document_stems=aggregate_inference_results_document_stems,
            config_json=test_aggregate_config.to_json(),
        )

        # Verify that the final data in vespa matches the expected results
        async with local_vespa_search_adapter.client.asyncio() as vespa_connection_pool:
            for file_key in mock_bucket_inference_results.keys():
                document_stem = DocumentStem(Path(file_key).stem)
                document_id: DocumentImportId = remove_translated_suffix(document_stem)

                passages_generator = get_document_passages_from_vespa__generator(
                    document_import_id=document_id,
                    vespa_connection_pool=vespa_connection_pool,
                )

                # Get all indexed passages for this document
                final_passages = {}
                async for vespa_passages in passages_generator:
                    final_passages.update(vespa_passages)

                # Find the corresponding file for this document ID
                expected_concepts = mock_bucket_inference_results[file_key]

                # Assert all text blocks were indexed with their concepts
                assert set(final_passages.keys()) == set(expected_concepts.keys()), (
                    f"Text blocks in Vespa don't match expected text blocks for document {document_id}"
                )

                # Check each passage has the correct concepts
                for text_block_id, (_, vespa_passage) in final_passages.items():
                    vespa_passage_concepts = vespa_passage.concepts or []
                    # When parent concepts is empty we are loading it as None from Vespa
                    # as opposed to an empty list.
                    for concept in vespa_passage_concepts:
                        if concept.parent_concepts is None:
                            concept.parent_concepts = []

                    passage_expected_concepts = [
                        VespaConcept.model_validate(c)
                        for c in expected_concepts[text_block_id]
                    ]

                    assert len(vespa_passage_concepts) == len(
                        passage_expected_concepts
                    ), (
                        f"Passage {text_block_id} has {len(vespa_passage_concepts)} concepts, "
                        f"expected {len(passage_expected_concepts)}"
                    )

                    for concept in vespa_passage_concepts:
                        assert concept in passage_expected_concepts, (
                            f"Concept {concept} not found in expected concepts for passage "
                            f"{text_block_id}."
                        )


@pytest.mark.vespa
@pytest.mark.asyncio
async def test_index_aggregate_results_for_batch_of_documents__failure(
    vespa_app,
    local_vespa_search_adapter: VespaSearchAdapter,
    mock_s3_client,
    mock_bucket: str,
    mock_bucket_inference_results: dict[str, dict[str, Any]],
    aggregate_inference_results_document_stems: list[DocumentStem],
    mock_run_output_identifier_str: str,
    s3_prefix_inference_results: str,
    test_aggregate_config,
) -> None:
    """Test that we handled the exception correctly during passage indexing."""

    NON_EXISTENT_STEM = DocumentStem("non_existent_document")
    document_stems = aggregate_inference_results_document_stems + [NON_EXISTENT_STEM]

    run_output_identifier = RunOutputIdentifier(mock_run_output_identifier_str)

    with patch(
        "flows.index_from_aggregate_results.get_vespa_search_adapter_from_aws_secrets",
        return_value=local_vespa_search_adapter,
    ):
        # Index the aggregated inference results from S3 to Vespa
        with pytest.raises(ValueError) as excinfo:
            await index_aggregate_results_for_batch_of_documents(
                run_output_identifier=run_output_identifier,
                config_json=test_aggregate_config.to_json(),
                document_stems=document_stems,
            )

        assert f"Failed to process 1/{len(document_stems)} documents" in str(
            excinfo.value
        )


@pytest.mark.vespa
@pytest.mark.asyncio
async def test_run_indexing_from_aggregate_results__invokes_subdeployments_correctly(
    vespa_app,
    mock_s3_client,
    mock_bucket_inference_results: dict[str, dict[str, Any]],
    aggregate_inference_results_import_ids: list[DocumentImportId],
    mock_run_output_identifier_str: str,
    test_aggregate_config,
) -> None:
    """Test that run passage level indexing correctly from aggregated restuls."""
<<<<<<< HEAD
    document_stems = [
        DocumentStem("cclw.executive.1.1"),
        DocumentStem("cclw.executive.1.2"),
        DocumentStem("cclw.executive.1.3_translated_en"),
    ]
    run_output_identifier = RunOutputIdentifier("123-456")
=======

    run_output_identifier = RunOutputIdentifier(mock_run_output_identifier_str)
>>>>>>> 1f2e8a82

    with patch(
        "flows.index_from_aggregate_results.run_deployment"
    ) as mock_run_deployment:
        # Mock the response of the run_deployment function.
        flow_run_counter = 0

        async def mock_awaitable(*args, **kwargs):
            nonlocal flow_run_counter
            flow_run_counter += 1
            return FlowRun(flow_id=uuid.uuid4(), name=f"mock-run-{flow_run_counter}")

        mock_run_deployment.side_effect = mock_awaitable

        # Run indexing
        await run_indexing_from_aggregate_results(
            run_output_identifier=run_output_identifier,
<<<<<<< HEAD
            document_stems=document_stems,
=======
            document_ids=aggregate_inference_results_import_ids,
>>>>>>> 1f2e8a82
            config=test_aggregate_config,
            batch_size=1,
        )

        # Assert that the run_deployment was called the expected params
<<<<<<< HEAD
        assert mock_run_deployment.call_count == len(document_stems)
        for call in mock_run_deployment.call_args_list:
            call_params = call.kwargs["parameters"]
            assert call_params["run_output_identifier"] == run_output_identifier
            assert len(call_params["document_stems"]) == 1
            assert call_params["document_stems"][0] in document_stems
=======
        assert mock_run_deployment.call_count == len(
            aggregate_inference_results_import_ids
        )
        for call in mock_run_deployment.call_args_list:
            call_params = call.kwargs["parameters"]
            assert call_params["run_output_identifier"] == run_output_identifier
            assert len(call_params["document_ids"]) == 1
            assert (
                call_params["document_ids"][0] in aggregate_inference_results_import_ids
            )
            assert call_params["config_json"] == test_aggregate_config.to_json()

        # Reset the mock_run_deployment call count
        mock_run_deployment.reset_mock()

        # Run indexing with no document_ids specified, which should run for all documents
        await run_indexing_from_aggregate_results(
            run_output_identifier=run_output_identifier,
            document_ids=None,
            config=test_aggregate_config,
            batch_size=1,
        )

        # Assert that the run_deployment was called the expected params
        assert mock_run_deployment.call_count == len(
            aggregate_inference_results_import_ids
        )
        for call in mock_run_deployment.call_args_list:
            call_params = call.kwargs["parameters"]
            assert call_params["run_output_identifier"] == run_output_identifier
            assert len(call_params["document_ids"]) == 1
            assert (
                call_params["document_ids"][0] in aggregate_inference_results_import_ids
            )
>>>>>>> 1f2e8a82
            assert call_params["config_json"] == test_aggregate_config.to_json()


@pytest.mark.vespa
@pytest.mark.asyncio
async def test_run_indexing_from_aggregate_results__handles_failures(
    vespa_app,
    local_vespa_search_adapter: VespaSearchAdapter,
    mock_s3_client,
    mock_bucket: str,
    mock_bucket_inference_results: dict[str, dict[str, Any]],
    mock_run_output_identifier_str: str,
    aggregate_inference_results_document_stems: list[DocumentStem],
    s3_prefix_inference_results: str,
    test_aggregate_config,
) -> None:
    """Test that run passage level indexing correctly from aggregated restuls."""

    NON_EXISTENT_STEM = DocumentStem("non_existent_document")
    document_stems = aggregate_inference_results_document_stems + [NON_EXISTENT_STEM]

    run_output_identifier = RunOutputIdentifier(mock_run_output_identifier_str)

    # Assert that the indexing runs correctly when called as sub deployments and that we
    # continue on failure of one of the documents.
    with patch(
        "flows.index_from_aggregate_results.get_vespa_search_adapter_from_aws_secrets",
        return_value=local_vespa_search_adapter,
    ):
        with pytest.raises(ValueError) as excinfo:
            await run_indexing_from_aggregate_results(
                run_output_identifier=run_output_identifier,
                document_stems=document_stems,
                config=test_aggregate_config,
                batch_size=1,
            )

            assert (
                f"Some batches of documents had failures: 1/{len(document_stems)} failed."
                in str(excinfo.value)
            )

            # Assert that the summary artifact was created
            summary_artifact = await Artifact.get("Aggregate Indexing Summary")
            assert summary_artifact and summary_artifact.description
            assert (
                summary_artifact.description
                == "Summary of the passages indexing run to update concept counts."
            )<|MERGE_RESOLUTION|>--- conflicted
+++ resolved
@@ -281,22 +281,13 @@
     vespa_app,
     mock_s3_client,
     mock_bucket_inference_results: dict[str, dict[str, Any]],
-    aggregate_inference_results_import_ids: list[DocumentImportId],
+    aggregate_inference_results_document_stems: list[DocumentStem],
     mock_run_output_identifier_str: str,
     test_aggregate_config,
 ) -> None:
     """Test that run passage level indexing correctly from aggregated restuls."""
-<<<<<<< HEAD
-    document_stems = [
-        DocumentStem("cclw.executive.1.1"),
-        DocumentStem("cclw.executive.1.2"),
-        DocumentStem("cclw.executive.1.3_translated_en"),
-    ]
-    run_output_identifier = RunOutputIdentifier("123-456")
-=======
-
-    run_output_identifier = RunOutputIdentifier(mock_run_output_identifier_str)
->>>>>>> 1f2e8a82
+
+    run_output_identifier = RunOutputIdentifier(mock_run_output_identifier_str)
 
     with patch(
         "flows.index_from_aggregate_results.run_deployment"
@@ -314,33 +305,22 @@
         # Run indexing
         await run_indexing_from_aggregate_results(
             run_output_identifier=run_output_identifier,
-<<<<<<< HEAD
-            document_stems=document_stems,
-=======
-            document_ids=aggregate_inference_results_import_ids,
->>>>>>> 1f2e8a82
+            document_stems=aggregate_inference_results_document_stems,
             config=test_aggregate_config,
             batch_size=1,
         )
 
         # Assert that the run_deployment was called the expected params
-<<<<<<< HEAD
-        assert mock_run_deployment.call_count == len(document_stems)
-        for call in mock_run_deployment.call_args_list:
-            call_params = call.kwargs["parameters"]
-            assert call_params["run_output_identifier"] == run_output_identifier
-            assert len(call_params["document_stems"]) == 1
-            assert call_params["document_stems"][0] in document_stems
-=======
         assert mock_run_deployment.call_count == len(
-            aggregate_inference_results_import_ids
+            aggregate_inference_results_document_stems
         )
         for call in mock_run_deployment.call_args_list:
             call_params = call.kwargs["parameters"]
             assert call_params["run_output_identifier"] == run_output_identifier
             assert len(call_params["document_ids"]) == 1
             assert (
-                call_params["document_ids"][0] in aggregate_inference_results_import_ids
+                call_params["document_ids"][0]
+                in aggregate_inference_results_document_stems
             )
             assert call_params["config_json"] == test_aggregate_config.to_json()
 
@@ -350,23 +330,23 @@
         # Run indexing with no document_ids specified, which should run for all documents
         await run_indexing_from_aggregate_results(
             run_output_identifier=run_output_identifier,
-            document_ids=None,
+            document_stems=None,
             config=test_aggregate_config,
             batch_size=1,
         )
 
         # Assert that the run_deployment was called the expected params
         assert mock_run_deployment.call_count == len(
-            aggregate_inference_results_import_ids
+            aggregate_inference_results_document_stems
         )
         for call in mock_run_deployment.call_args_list:
             call_params = call.kwargs["parameters"]
             assert call_params["run_output_identifier"] == run_output_identifier
             assert len(call_params["document_ids"]) == 1
             assert (
-                call_params["document_ids"][0] in aggregate_inference_results_import_ids
-            )
->>>>>>> 1f2e8a82
+                call_params["document_ids"][0]
+                in aggregate_inference_results_document_stems
+            )
             assert call_params["config_json"] == test_aggregate_config.to_json()
 
 
