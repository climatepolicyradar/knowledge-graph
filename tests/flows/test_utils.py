--- conflicted
+++ resolved
@@ -8,11 +8,8 @@
 from flows.utils import (
     SlackNotify,
     file_name_from_path,
-<<<<<<< HEAD
+    get_file_stems_for_document_id,
     iterate_batch,
-=======
-    get_file_stems_for_document_id,
->>>>>>> 7a9b3481
     remove_translated_suffix,
     s3_file_exists,
 )
@@ -62,8 +59,7 @@
 def test_remove_translated_suffix(file_name: str, expected: str) -> None:
     """Test that we can remove the translated suffix from a file name."""
 
-<<<<<<< HEAD
-    remove_translated_suffix(file_name) == expected
+    assert remove_translated_suffix(file_name) == expected
 
 
 @pytest.mark.parametrize(
@@ -82,8 +78,6 @@
 def test_iterate_batch(data, expected_lengths):
     for batch, expected in zip(list(iterate_batch(data, 400)), expected_lengths):
         assert len(batch) == expected
-=======
-    assert remove_translated_suffix(file_name) == expected
 
 
 def test_s3_file_exists(test_config, mock_bucket_documents) -> None:
@@ -128,5 +122,4 @@
         test_config.document_source_prefix,
     )
 
-    assert file_stems == [document_id, f"{document_id}_translated_en"]
->>>>>>> 7a9b3481
+    assert file_stems == [document_id, f"{document_id}_translated_en"]