--- conflicted
+++ resolved
@@ -237,21 +237,13 @@
 
 
 @pytest.fixture
-<<<<<<< HEAD
 def s3_prefix_labelled_passages() -> str:
-=======
-def s3_prefix_concepts() -> str:
->>>>>>> f27ce75c
     """Returns the s3 prefix for the concepts."""
     return "labelled_concepts/Q788-RuleBasedClassifier/latest"
 
 
 @pytest.fixture()
-<<<<<<< HEAD
 def labelled_passage_fixture_files() -> list[str]:
-=======
-def concept_fixture_files() -> list[str]:
->>>>>>> f27ce75c
     """Returns the list of concept fixture files."""
     return [
         "CCLW.executive.10014.4470.json",
@@ -260,7 +252,6 @@
 
 
 @pytest.fixture
-<<<<<<< HEAD
 def mock_bucket_labelled_passages(
     mock_s3_client,
     mock_bucket,
@@ -272,16 +263,6 @@
         data = load_fixture(file_name)
         body = BytesIO(data.encode("utf-8"))
         key = os.path.join(s3_prefix_labelled_passages, file_name)
-=======
-def mock_bucket_concepts(
-    mock_s3_client, mock_bucket, s3_prefix_concepts, concept_fixture_files
-) -> None:
-    """Puts the concept fixture files in the mock bucket."""
-    for file_name in concept_fixture_files:
-        data = load_fixture(file_name)
-        body = BytesIO(data.encode("utf-8"))
-        key = os.path.join(s3_prefix_concepts, file_name)
->>>>>>> f27ce75c
         mock_s3_client.put_object(
             Bucket=mock_bucket, Key=key, Body=body, ContentType="application/json"
         )
@@ -298,7 +279,6 @@
     """Vespa concepts for testing."""
     return [
         VespaConcept(
-<<<<<<< HEAD
             id="1457",
             name="wood industry",
             parent_concepts=[
@@ -307,22 +287,11 @@
             ],
             parent_concept_ids_flat="Q788,Q789",
             model='KeywordClassifier("wood industry")',
-=======
-            id="Q788-RuleBasedClassifier.1457",
-            name="Q788-RuleBasedClassifier",
-            parent_concepts=[
-                {"name": "RuleBasedClassifier", "id": "Q788"},
-                {"name": "RuleBasedClassifier", "id": "Q789"},
-            ],
-            parent_concept_ids_flat="Q788,Q789",
-            model="RuleBasedClassifier",
->>>>>>> f27ce75c
             end=100,
             start=0,
             timestamp=datetime.now(),
         ),
         VespaConcept(
-<<<<<<< HEAD
             id="1273",
             name="manufacturing sector",
             parent_concepts=[
@@ -331,16 +300,6 @@
             ],
             parent_concept_ids_flat="Q2,Q3",
             model="KeywordClassifier('manufacturing sector')",
-=======
-            id="Q788-RuleBasedClassifier.1273",
-            name="Q788-RuleBasedClassifier",
-            parent_concepts=[
-                {"name": "Q1-RuleBasedClassifier", "id": "Q2"},
-                {"name": "Q2-RuleBasedClassifier", "id": "Q3"},
-            ],
-            parent_concept_ids_flat="Q2,Q3",
-            model="RuleBasedClassifier-2.0.12",
->>>>>>> f27ce75c
             end=100,
             start=0,
             timestamp=datetime.now(),
@@ -349,7 +308,6 @@
 
 
 @pytest.fixture
-<<<<<<< HEAD
 def example_labelled_passages(labelled_passage_fixture_files) -> list[LabelledPassage]:
     """Returns a list of example labelled passages."""
     labelled_passages = []
@@ -360,8 +318,6 @@
 
 
 @pytest.fixture
-=======
->>>>>>> f27ce75c
 def mock_wandb(mock_s3_client):
     with (
         patch("wandb.init") as mock_init,
