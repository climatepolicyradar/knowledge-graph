--- conflicted
+++ resolved
@@ -595,9 +595,6 @@
         status_code=200,
         url=mock_vespa_credentials["VESPA_INSTANCE_URL"],
         request_body={},
-<<<<<<< HEAD
-    )
-=======
     )
 
 
@@ -626,5 +623,4 @@
 
     if not lower_max_hits_limit:
         raise ValueError("Lower max hits limit not found in XML file.")
-    return int(lower_max_hits_limit)
->>>>>>> 1c27ec80
+    return int(lower_max_hits_limit)