--- conflicted
+++ resolved
@@ -198,7 +198,6 @@
 
 
 @pytest.fixture
-<<<<<<< HEAD
 def s3_prefix_concepts() -> str:
     """Returns the s3 prefix for the concepts."""
     return "labelled_concepts/Q788-RuleBasedClassifier/latest"
@@ -264,7 +263,8 @@
             timestamp=datetime.now(),
         ),
     ]
-=======
+
+
 def mock_wandb(mock_s3_client):
     with (
         patch("wandb.init") as mock_init,
@@ -275,5 +275,4 @@
         mock_init.return_value = mock_run
         mock_run.use_artifact.return_value = mock_artifact
 
-        yield mock_init, mock_run, mock_artifact
->>>>>>> 6057ed54
+        yield mock_init, mock_run, mock_artifact