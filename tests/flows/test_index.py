--- conflicted
+++ resolved
@@ -416,14 +416,11 @@
         ]
     )
 
-<<<<<<< HEAD
-=======
 
 def test_convert_labelled_passges_to_concepts_raises_error(
     example_labelled_passages: list[LabelledPassage],
 ) -> None:
     """Test that we can correctly raise a ValueError should a Span have no concept id."""
->>>>>>> 74da7dc9
     example_labelled_passages[0].spans.append(
         Span(
             text="Test text.",
