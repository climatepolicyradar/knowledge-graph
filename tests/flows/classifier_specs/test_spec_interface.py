import tempfile
import textwrap
from contextlib import nullcontext as does_not_raise
from pathlib import Path
from unittest.mock import patch

import pytest
from pydantic import ValidationError

from flows.classifier_specs.spec_interface import ClassifierSpec, load_classifier_specs
<<<<<<< HEAD
from src.cloud import AwsEnv
=======
from scripts.cloud import AwsEnv
from scripts.utils import DontRunOnEnum
>>>>>>> 8a05d5b7
from src.identifiers import ClassifierID, WikibaseID


@pytest.mark.parametrize(
    ("spec_dict", "expectation"),
    [
        (  # missing required fields - bad
            {},
            pytest.raises(ValidationError),
        ),
        (
            {  # Bad registry version - bad
                "wikibase_id": WikibaseID("Q123"),
                "classifier_id": ClassifierID("abcd2345"),
                "wandb_registry_version": "latest",
            },
            pytest.raises(ValidationError),
        ),
        (
            {  # missing optional fields - fine
                "wikibase_id": WikibaseID("Q123"),
                "classifier_id": ClassifierID("abcd2345"),
                "wandb_registry_version": "v1",
            },
            does_not_raise(),
        ),
        (
            {  # extra fields - fine
                "wikibase_id": WikibaseID("Q123"),
                "classifier_id": ClassifierID("abcd2345"),
                "wandb_registry_version": "v1",
                "extra_info": "will be ignored",
            },
            does_not_raise(),
        ),
        (
            {  # all fields - fine
                "wikibase_id": WikibaseID("Q123"),
                "classifier_id": ClassifierID("abcd2345"),
                "wandb_registry_version": "v1",
                "compute_environment": {
                    "gpu": True,
                },
            },
            does_not_raise(),
        ),
    ],
)
def test_classifier_spec_creation(spec_dict, expectation):
    """Test creating a ClassifierSpec with the new fields."""
    # missing required fields
    with expectation:
        ClassifierSpec(**spec_dict)


def test_load_classifier_specs():
    """Test loading classifier specs from a YAML file."""
    sample_data = textwrap.dedent("""
        ---
        - wikibase_id: Q368
          classifier_id: abcd2345
          wandb_registry_version: v3
          compute_environment:
            gpu: true
        - wikibase_id: Q123
          classifier_id: abcd2345
          wandb_registry_version: v1
          extra_info: will be ignored
        - wikibase_id: Q999
          classifier_id: abcd2345
          wandb_registry_version: v2
          dont_run_on:
            - sabin
            - cpr
    """).lstrip()

    with tempfile.TemporaryDirectory() as temp_dir:
        temp_spec_dir = Path(temp_dir)
        spec_file = temp_spec_dir / "sandbox.yaml"
        with open(spec_file, "w") as f:
            f.write(sample_data)

        with patch("flows.classifier_specs.spec_interface.SPEC_DIR", temp_spec_dir):
            specs = load_classifier_specs(AwsEnv("sandbox"))

        assert len(specs) == 3
        assert specs[0].compute_environment.gpu
        assert not specs[1].compute_environment
        assert specs[2].dont_run_on == [DontRunOnEnum("sabin"), DontRunOnEnum("cpr")]<|MERGE_RESOLUTION|>--- conflicted
+++ resolved
@@ -7,13 +7,12 @@
 import pytest
 from pydantic import ValidationError
 
-from flows.classifier_specs.spec_interface import ClassifierSpec, load_classifier_specs
-<<<<<<< HEAD
+from flows.classifier_specs.spec_interface import (
+    ClassifierSpec,
+    DontRunOnEnum,
+    load_classifier_specs,
+)
 from src.cloud import AwsEnv
-=======
-from scripts.cloud import AwsEnv
-from scripts.utils import DontRunOnEnum
->>>>>>> 8a05d5b7
 from src.identifiers import ClassifierID, WikibaseID
 
 
