--- conflicted
+++ resolved
@@ -1072,27 +1072,16 @@
 
 @pytest.mark.vespa
 @pytest.mark.asyncio
-<<<<<<< HEAD
 @pytest.mark.long_running
 async def test_get_document_passages_from_vespa__generator(
     document_passages_test_data_file_path: str,
     local_vespa_search_adapter: VespaSearchAdapter,
     vespa_app_with_large_docs,
     document_import_id_with_extra_passages: DocumentImportId,
-=======
-async def test_get_document_passages_from_vespa__generator(
-    document_passages_test_data_file_path: str,
-    local_vespa_search_adapter: VespaSearchAdapter,
-    vespa_app,
->>>>>>> 201adbfe
 ):
     """Test that we can successfully utilise pagination with continuation tokens."""
 
     grouping_max = 10
-<<<<<<< HEAD
-=======
-    document_import_id = "CCLW.executive.10014.4470"
->>>>>>> 201adbfe
 
     with open(document_passages_test_data_file_path) as f:
         document_passage_test_data = json.load(f)
@@ -1101,7 +1090,6 @@
         [
             i["fields"]["family_document_ref"]
             for i in document_passage_test_data
-<<<<<<< HEAD
             if document_import_id_with_extra_passages
             in i["fields"]["family_document_ref"]
         ]
@@ -1113,19 +1101,6 @@
 
     vespa_passage_generator = get_document_passages_from_vespa__generator(
         document_import_id=document_import_id_with_extra_passages,
-=======
-            if document_import_id in i["fields"]["family_document_ref"]
-        ]
-    )
-
-    # FIXME: Add this in once we can configure the max hits at test time or add a
-    # document with greater than 50_000 hits.
-    # assert document_passages_count > boundary.VESPA_MAX_LIMIT, "the fixture has
-    # insufficient document passages to validate the test case"
-
-    vespa_passage_generator = get_document_passages_from_vespa__generator(
-        document_import_id=document_import_id,
->>>>>>> 201adbfe
         vespa_search_adapter=local_vespa_search_adapter,
         continuation_tokens=["BKAAAAABKBGA"],
         grouping_max=grouping_max,
@@ -1136,11 +1111,7 @@
     assert len(response) > 1  # Validate that we did paginate
     for vespa_passages in vespa_passage_generator:
         assert isinstance(vespa_passages, list)
-<<<<<<< HEAD
-        assert len(vespa_passages) == grouping_max
-=======
         assert 0 <= len(vespa_passages) <= grouping_max
->>>>>>> 201adbfe
         for passage in vespa_passages:
             assert isinstance(passage[0], str)
             assert isinstance(passage[1], VespaPassage)
