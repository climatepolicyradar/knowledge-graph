--- conflicted
+++ resolved
@@ -19,7 +19,6 @@
     InferenceResult,
 )
 from flows.utils import DocumentImportId, DocumentStem, Fault
-<<<<<<< HEAD
 from src.cloud import AwsEnv, ClassifierSpec
 
 
@@ -115,9 +114,6 @@
             aggregation_config=aggregation_config,
         )
     assert expected_error in str(e.value)
-=======
-from scripts.cloud import ClassifierSpec
->>>>>>> 9336285e
 
 
 @pytest.mark.asyncio
