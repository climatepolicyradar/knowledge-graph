--- conflicted
+++ resolved
@@ -151,24 +151,17 @@
         # Setup mocks
         mock_inference_create.return_value = test_config
         mock_aggregate_create.return_value = test_aggregate_config
-<<<<<<< HEAD
 
         mock_inference.return_value = State(
-            type=StateType.COMPLETED, data=mock_document_stems
+            type=StateType.COMPLETED, data=aggregate_inference_results_document_stems
         )
         mock_aggregate.return_value = State(
-            type=StateType.COMPLETED, data=mock_run_identifier
+            type=StateType.COMPLETED,
+            data=RunOutputIdentifier(mock_run_output_identifier_str),
         )
         mock_indexing.return_value = State(
             type=StateType.COMPLETED, data={"message": "Indexing complete."}
         )
-=======
-        mock_inference.return_value = aggregate_inference_results_document_stems
-        mock_aggregate.return_value = RunOutputIdentifier(
-            mock_run_output_identifier_str
-        )
-        mock_indexing.return_value = None
->>>>>>> 1577f2f7
 
         # Run the flow
         await full_pipeline()
@@ -230,23 +223,16 @@
         ) as mock_indexing,
     ):
         # Setup mocks
-<<<<<<< HEAD
         mock_inference.return_value = State(
-            type=StateType.COMPLETED, data=mock_document_stems
+            type=StateType.COMPLETED, data=aggregate_inference_results_document_stems
         )
         mock_aggregate.return_value = State(
-            type=StateType.COMPLETED, data=mock_run_identifier
+            type=StateType.COMPLETED,
+            data=RunOutputIdentifier(mock_run_output_identifier_str),
         )
         mock_indexing.return_value = State(
             type=StateType.COMPLETED, data={"message": "Indexing complete."}
         )
-=======
-        mock_inference.return_value = aggregate_inference_results_document_stems
-        mock_aggregate.return_value = RunOutputIdentifier(
-            mock_run_output_identifier_str
-        )
-        mock_indexing.return_value = None
->>>>>>> 1577f2f7
 
         # Run the flow
         await full_pipeline(
