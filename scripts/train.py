--- conflicted
+++ resolved
@@ -45,7 +45,6 @@
 app = typer.Typer()
 
 
-<<<<<<< HEAD
 def load_training_data_from_wandb(
     training_data_wandb_run_path: str,
     console: Console,
@@ -61,14 +60,9 @@
     return labelled_passages
 
 
-def parse_classifier_kwargs(classifier_kwarg: Optional[list[str]]) -> dict[str, Any]:
-    """Parse classifier kwargs from key=value strings."""
-    if not classifier_kwarg:
-=======
 def parse_kwargs_from_strings(key_value_strings: Optional[list[str]]) -> dict[str, Any]:
     """Parse key=value strings into dicts that can be used as kwargs."""
     if not key_value_strings:
->>>>>>> fe93ac8d
         return {}
 
     kwargs = {}
