--- conflicted
+++ resolved
@@ -11,7 +11,6 @@
 from wandb.errors.errors import CommError
 from wandb.sdk.wandb_run import Run
 
-<<<<<<< HEAD
 from src.classifier import (
     Classifier,
     ClassifierFactory,
@@ -19,12 +18,7 @@
     get_local_classifier_path,
 )
 from src.cloud import AwsEnv, Namespace, get_s3_client, is_logged_in
-=======
-from scripts.cloud import AwsEnv, Namespace, get_s3_client, is_logged_in
-from scripts.config import WANDB_ENTITY
-from scripts.utils import ModelPath, get_local_classifier_path
-from src.classifier import Classifier, ClassifierFactory
->>>>>>> 8a05d5b7
+from src.config import WANDB_ENTITY
 from src.identifiers import WikibaseID
 from src.version import Version
 from src.wikibase import WikibaseSession
