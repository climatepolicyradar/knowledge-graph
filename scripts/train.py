import asyncio
import os
import re
from contextlib import nullcontext
from pathlib import Path
from typing import Annotated, Any, Optional

import typer
import wandb
from prefect.client.schemas.objects import FlowRun
from prefect.deployments import run_deployment
from pydantic import BaseModel, Field
from rich.console import Console
from wandb.errors.errors import CommError
from wandb.sdk.wandb_run import Run

import scripts.get_concept
from flows.utils import get_flow_run_ui_url
from knowledge_graph.classifier import (
    Classifier,
    ClassifierFactory,
    GPUBoundClassifier,
    ModelPath,
    get_local_classifier_path,
)
from knowledge_graph.cloud import (
    AwsEnv,
    Namespace,
    generate_deployment_name,
    get_s3_client,
    is_logged_in,
)
from knowledge_graph.config import WANDB_ENTITY
from knowledge_graph.identifiers import WikibaseID
from knowledge_graph.version import Version
from knowledge_graph.wikibase import WikibaseConfig
from scripts.classifier_metadata import ComputeEnvironment
from scripts.evaluate import evaluate_classifier

app = typer.Typer()


def parse_classifier_kwargs(classifier_kwarg: Optional[list[str]]) -> dict[str, Any]:
    """Parse classifier kwargs from key=value strings."""
    if not classifier_kwarg:
        return {}

    kwargs = {}
    for kv in classifier_kwarg:
        if "=" not in kv:
            raise typer.BadParameter(
                f"Invalid format for classifier kwarg: '{kv}'. Expected key=value format."
            )

        key, value = kv.split("=", 1)

        # Try to parse as int, then bool, then string
        try:
            kwargs[key] = int(value)
        except ValueError:
            if value.lower() in ("true", "false"):
                kwargs[key] = value.lower() == "true"
            else:
                kwargs[key] = value

    return kwargs


def validate_params(track_and_upload: bool, aws_env: AwsEnv) -> None:
    """Validate parameter dependencies."""

    use_aws_profiles = os.environ.get("USE_AWS_PROFILES", "true").lower() == "true"
    if track_and_upload and (not is_logged_in(aws_env, use_aws_profiles)):
        raise typer.BadParameter(
            f"you're not logged into {aws_env.value}. "
            f"Do `aws sso login --profile {aws_env.value}`"
        )


class StorageUpload(BaseModel):
    """Represents the storage configuration for model artifacts in S3."""

    target_path: str = Field(
        ...,
        description="The target path in S3 where the model artifact will be stored.",
    )
    next_version: str = Field(
        ...,
        description="The next version used for this artifact.",
    )
    aws_env: AwsEnv = Field(
        ...,
        description="The AWS environment associated with this storage configuration.",
    )


class StorageLink(BaseModel):
    """Represents the storage configuration for model artifacts in S3."""

    bucket: str = Field(
        ...,
        description="The name of the S3 bucket where the model artifact is stored.",
    )
    key: str = Field(
        ...,
        description="The S3 key (path) where the model artifact is located within the bucket.",
    )
    aws_env: AwsEnv = Field(
        ...,
        description="The AWS environment associated with this storage configuration.",
    )


def create_and_link_model_artifact(
    run: Run,
    classifier: Classifier,
    storage_link: StorageLink,
    add_classifiers_profiles: list[str] | None = None,
) -> wandb.Artifact:
    """
    Links a model artifact, stored in S3, to a Weights & Biases run.

    :param run: The W&B run object.
    :type run: Run
    :param classifier: The classifier object.
    :type classifier: Classifier
    :param storage_link: The storage location configuration.
    :type storage_link: StorageLink
    :return: The created W&B artifact.
    :rtype: wandb.Artifact
    """

    metadata: dict[str, Any] = {
        "aws_env": storage_link.aws_env.value,
        "classifier_name": classifier.name,
        "concept_id": classifier.concept.id,
        "concept_wikibase_revision": classifier.concept.wikibase_revision,
    }
    if add_classifiers_profiles:
        metadata["classifiers_profiles"] = list(add_classifiers_profiles)
    if isinstance(classifier, GPUBoundClassifier):
        Console().log("Adding GPU requirement to metadata")
        compute_environment: ComputeEnvironment = {"gpu": True}
        metadata["compute_environment"] = compute_environment

    artifact = wandb.Artifact(
        name=classifier.id,
        type="model",
        metadata=metadata,
    )
    uri = os.path.join(
        "s3://",
        storage_link.bucket,
        storage_link.key,
    )
    artifact.add_reference(uri=uri, checksum=True)

    # Log the artifact to W&B, creating it within a W&B project
    artifact = run.log_artifact(artifact, aliases=[])
    artifact = artifact.wait()

    return artifact


def get_next_version(
    namespace: Namespace,
    target_path: ModelPath,
    classifier: Classifier,
) -> str:
    """
    Retrieves the next version number for a given classifier.

    :param namespace: The W&B configuration containing project and entity.
    :type namespace: WandBConfig
    :param target_path: The path to the classifier in W&B.
    :type target_path: ModelPath
    :param classifier: The classifier object.
    :type classifier: Classifier
    :return: The next version string.
    :rtype: str
    """
    try:
        api = wandb.Api()
        artifact = api.artifact(f"{namespace.entity}/{target_path}:latest")
        next_version = Version(artifact._version).increment()  # type: ignore[reportArgumentType]
    except CommError as e:
        error_message = str(e)
        wikibase_id = classifier.concept.wikibase_id
        pattern = rf"artifact membership '.*?' not found in '{namespace.entity}/{wikibase_id}'"
        if re.search(pattern, error_message):
            Console().log(
                f"No previous wandb version found, '{target_path}' will be at v0"
            )
            next_version = Version("v0")
        else:
            raise

    return str(next_version)


def upload_model_artifact(
    classifier: Classifier,
    classifier_path: Path,
    storage_upload: StorageUpload,
    s3_client: Any,
) -> tuple[str, str]:
    """
    Uploads a model artifact to S3.

    :param classifier: The classifier object.
    :type classifier: Classifier
    :param classifier_path: The local path to the classifier file.
    :type classifier_path: Path
    :param storage_upload: The configuration for uploading the artifact.
    :type storage_upload: StorageUpload
    :param s3_client: The S3 client used for uploading.
    :type s3_client: Any
    :return: The bucket name and the key of the uploaded artifact.
    :rtype: tuple[str, str]
    """
    bucket = f"cpr-{storage_upload.aws_env.value}-models"

    key = os.path.join(
        storage_upload.target_path,
        storage_upload.next_version,
        "model.pickle",
    )

    Console().log(f"Uploading {classifier.name} to {key} in bucket {bucket}")

    s3_client.upload_file(
        classifier_path,
        bucket,
        key,
        ExtraArgs={"ContentType": "application/octet-stream"},
        Callback=lambda bytes_transferred: None,
    )

    Console().log(f"Uploaded {classifier.name} to {key} in bucket {bucket}")

    return bucket, key


@app.command()
def main(
    wikibase_id: Annotated[
        WikibaseID,
        typer.Option(
            ...,
            help="The Wikibase ID of the concept classifier to train",
            parser=WikibaseID,
        ),
    ],
    track_and_upload: Annotated[
        bool,
        typer.Option(
            ...,
            help="Whether to track the training run with Weights & Biases. Includes uploading the model artifact to S3.",
        ),
    ] = False,
    aws_env: Annotated[
        AwsEnv,
        typer.Option(
            ...,
            help="AWS environment to use for S3 uploads",
        ),
    ] = AwsEnv.labs,
    use_coiled_gpu: Annotated[
        bool,
        typer.Option(
            ...,
            help=(
                "Run on Coiled with a GPU. This uses prefect to start a Coiled cluster. "
                "Note, that the classifier won't be available locally after training."
            ),
        ),
    ] = False,
    evaluate: Annotated[
        bool,
        typer.Option(
            ...,
            help="Whether to evaluate the model after training",
        ),
    ] = True,
    classifier_type: Annotated[
        Optional[str],
        typer.Option(
            help="Classifier type to use (e.g., LLMClassifier, KeywordClassifier). If not specified, uses ClassifierFactory default.",
        ),
    ] = None,
    classifier_kwarg: Annotated[
        Optional[list[str]],
        typer.Option(
            help="Classifier kwargs in key=value format. Can be specified multiple times.",
        ),
    ] = None,
    add_classifiers_profiles: Annotated[
        list[str] | None,
        typer.Option(help="Adds 1 or more classifiers profiles."),
    ] = None,
) -> Classifier | None:
    """
    Main function to train the model and optionally upload the artifact.

    :param wikibase_id: The Wikibase ID of the concept classifier to train.
    :type wikibase_id: WikibaseID
    :param track_and_upload: Whether to track the training run with Weights & Biases. Includes uploading the model artifact to S3.
    :type track_and_upload: bool
    :param aws_env: The AWS environment to use for S3 uploads.
    :type aws_env: AwsEnv
    :param use_coiled_gpu: Whether to run training remotely using a coiled gpu
    :type use_coiled_gpu: bool
    :param evaluate: Whether to evaluate the model after training
    :type evaluate: bool
    :param classifier_type: The classifier type to use, optional. Defaults to the
    classifier chosen by ClassifierFactory otherwise
    :type classifier_type: Optional[str]
    :param classifier_kwarg: List of classifier kwargs in key=value format
    :type classifier_kwarg: Optional[list[str]]
    """
    classifier_kwargs = parse_classifier_kwargs(classifier_kwarg)

    if use_coiled_gpu:
        flow_name = "train-on-gpu"
        deployment_name = generate_deployment_name(flow_name=flow_name, aws_env=aws_env)
        qualified_name = f"{flow_name}/{deployment_name}"

        flow_run: FlowRun = run_deployment(  # type: ignore[misc]
            name=qualified_name,
            parameters={
                "wikibase_id": wikibase_id,
                "track_and_upload": track_and_upload,
                "aws_env": aws_env,
                "evaluate": evaluate,
                "classifier_type": classifier_type,
                "classifier_kwargs": classifier_kwargs,
                "add_classifiers_profiles": add_classifiers_profiles,
            },
            timeout=0,  # Don't wait for the flow to finish before continuing
        )
        Console().print(
            f"Deployment started. [blue][link={get_flow_run_ui_url(flow_run)}]Click here to open flow run on Prefect.[/link][/blue]"
        )

        return None  # Can't return the classifier when running remotely
    else:
        return asyncio.run(
            run_training(
                wikibase_id=wikibase_id,
                track_and_upload=track_and_upload,
                aws_env=aws_env,
                evaluate=evaluate,
                classifier_type=classifier_type,
                classifier_kwargs=classifier_kwargs,
                add_classifiers_profiles=add_classifiers_profiles,
            )
        )


async def train_classifier(
    classifier: Classifier,
    wikibase_id: WikibaseID,
    track_and_upload: bool,
    aws_env: AwsEnv,
    s3_client: Optional[Any] = None,
    evaluate: bool = True,
    extra_wandb_config: dict[str, Any] = {},
    add_classifiers_profiles: list[str] | None = None,
) -> "Classifier":
    """Train a classifier and optionally track the run, uploading the model."""
    # Create console locally to avoid serialization issues
    console = Console()

    project = wikibase_id
    namespace = Namespace(project=project, entity=WANDB_ENTITY)
    job_type = "train_model"

    # Validate parameter dependencies
    validate_params(track_and_upload=track_and_upload, aws_env=aws_env)

    wandb_config = {
        "classifier_type": classifier.name,
<<<<<<< HEAD
        "concept_hash": classifier.concept.__hash__(),
=======
        "concept_id": classifier.concept.id,
>>>>>>> 61fdc50b
    }
    wandb_config |= extra_wandb_config

    with (
        wandb.init(
            entity=namespace.entity,
            project=namespace.project,
            job_type=job_type,
            config=wandb_config,
        )
        if track_and_upload
        else nullcontext()
    ) as run:
        classifier.fit()
        target_path = ModelPath(
            wikibase_id=namespace.project, classifier_id=classifier.id
        )
        # Lookup the next version (aka the new version) before saving, even if we're
        # not uploading or tracking, so the classifier has the correct version
        # Note that as we use the id and the id changes whenever the model changes,
        # the version would almost always be v0 in practice.
        next_version = get_next_version(
            namespace=namespace,
            target_path=target_path,
            classifier=classifier,
        )

        console.log(f"Using next version {next_version}")

        # Set this _before_ the model is saved to disk
        classifier.version = Version(next_version)

        # Save the classifier to a file locally
        classifier_path = get_local_classifier_path(
            target_path=target_path,
            version=next_version,
        )
        classifier_path.parent.mkdir(parents=True, exist_ok=True)
        classifier.save(classifier_path)
        console.log(f"Saved {classifier} to {classifier_path}")

        if track_and_upload:
            region_name = "eu-west-1"
            # When running in prefect the client is instantiated earlier
            if not s3_client:
                # Set this, so W&B knows where to look for AWS credentials profile
                os.environ["AWS_PROFILE"] = aws_env
                s3_client = get_s3_client(aws_env, region_name)

            storage_upload = StorageUpload(
                target_path=str(target_path),
                next_version=next_version,
                aws_env=aws_env,
            )

            bucket, key = upload_model_artifact(
                classifier,
                classifier_path,
                storage_upload,
                s3_client=s3_client,
            )

            storage_link = StorageLink(
                bucket=bucket,
                key=key,
                aws_env=aws_env,
            )

            _ = create_and_link_model_artifact(
                run,  # type: ignore
                classifier,
                storage_link,
                add_classifiers_profiles,
            )

        if evaluate:
            metrics_df, model_labelled_passages = evaluate_classifier(
                classifier=classifier,
                labelled_passages=classifier.concept.labelled_passages,
                wandb_run=run,
            )

            if track_and_upload and run:
                console.log("📄 Creating labelled passages artifact")
                labelled_passages_artifact = wandb.Artifact(
                    name=f"{classifier.id}-labelled-passages",
                    type="labelled_passages",
                    metadata={
                        "classifier_id": classifier.id,
                        "concept_wikibase_revision": classifier.concept.wikibase_revision,
                        "passage_count": len(model_labelled_passages),
                    },
                )

                with labelled_passages_artifact.new_file(
                    "labelled_passages.jsonl", mode="w", encoding="utf-8"
                ) as f:
                    data = "\n".join(
                        [entry.model_dump_json() for entry in model_labelled_passages]
                    )
                    f.write(data)

                console.log("📤 Uploading labelled passages to W&B")
                run.log_artifact(labelled_passages_artifact)
                console.log("✅ Labelled passages uploaded successfully")

    return classifier


async def run_training(
    wikibase_id: WikibaseID,
    track_and_upload: bool,
    aws_env: AwsEnv,
    wikibase_config: Optional[WikibaseConfig] = None,
    s3_client: Optional[Any] = None,
    evaluate: bool = True,
    classifier_type: Optional[str] = None,
    classifier_kwargs: Optional[dict[str, Any]] = None,
    add_classifiers_profiles: list[str] | None = None,
) -> Classifier:
    """
    Get a concept and create a classifier, then train the classifier.

    Optionally evaluate, track in W&B and upload the model to S3.
    """

    # Validate parameter dependencies
    validate_params(track_and_upload=track_and_upload, aws_env=aws_env)

    concept = await scripts.get_concept.get_concept_async(
        wikibase_id=wikibase_id,
        include_labels_from_subconcepts=True,
        include_recursive_has_subconcept=True,
        wikibase_config=wikibase_config,
    )

    classifier = ClassifierFactory.create(
        concept=concept,
        classifier_type=classifier_type,
        classifier_kwargs=classifier_kwargs or {},
    )

    extra_wandb_config = {
        "experimental_model_type": classifier_type is not None,
    }

    return await train_classifier(
        classifier=classifier,
        wikibase_id=wikibase_id,
        track_and_upload=track_and_upload,
        aws_env=aws_env,
        s3_client=s3_client,
        evaluate=evaluate,
        extra_wandb_config=extra_wandb_config,
        add_classifiers_profiles=add_classifiers_profiles,
    )


if __name__ == "__main__":
    app()<|MERGE_RESOLUTION|>--- conflicted
+++ resolved
@@ -380,11 +380,7 @@
 
     wandb_config = {
         "classifier_type": classifier.name,
-<<<<<<< HEAD
-        "concept_hash": classifier.concept.__hash__(),
-=======
         "concept_id": classifier.concept.id,
->>>>>>> 61fdc50b
     }
     wandb_config |= extra_wandb_config
 
