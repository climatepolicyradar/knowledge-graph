--- conflicted
+++ resolved
@@ -533,27 +533,6 @@
             )
 
             if track_and_upload and run and deduplicated_training_data:
-<<<<<<< HEAD
-                console.log("📄 Creating training data artifact")
-                training_artifact = wandb.Artifact(
-                    name="training-data",
-                    type="labelled_passages",
-                    metadata={
-                        "concept_wikibase_revision": classifier.concept.wikibase_revision,
-                        "passage_count": len(deduplicated_training_data),
-                        "num_positives": train_num_positives,
-                        "num_negatives": train_num_negatives,
-                    },
-                )
-                with training_artifact.new_file(
-                    "labelled_passages.jsonl", mode="w", encoding="utf-8"
-                ) as f:
-                    f.write(
-                        serialise_pydantic_list_as_jsonl(deduplicated_training_data)
-                    )
-
-                run.log_artifact(training_artifact)
-=======
                 console.log("📄 Creating artifact for deduplicated training data")
                 log_labelled_passages_artifact_to_wandb_run(
                     labelled_passages=deduplicated_training_data,
@@ -562,7 +541,6 @@
                     classifier=classifier,
                     artifact_name="training-data",
                 )
->>>>>>> aa90ea9a
                 console.log("✅ Training data artifact uploaded successfully")
         else:
             deduplicated_training_data = []
