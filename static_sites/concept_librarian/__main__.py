import shutil
from collections import defaultdict
from pathlib import Path
from typing import Set

import typer
from rich.console import Console
from rich.progress import track

from src.concept import Concept, WikibaseID
from src.wikibase import WikibaseSession
from static_sites.concept_librarian.checks import (
    ConceptIssue,
    ConceptStoreIssue,
    MultiConceptIssue,
    RelationshipIssue,
    check_alternative_labels_for_pipes,
    check_description_and_definition_length,
    check_for_duplicate_preferred_labels,
    check_for_unconnected_concepts,
    ensure_positive_and_negative_labels_dont_overlap,
    validate_alternative_label_uniqueness,
    validate_circular_hierarchical_relationships,
    validate_concept_depth_and_descendant_balance,
    validate_concept_label_casing,
    validate_hierarchical_relationship_symmetry,
    validate_related_relationship_symmetry,
)
from static_sites.concept_librarian.template import (
    create_concept_page,
    create_index_page,
)

app = typer.Typer()
console = Console()

# Get the directory where this file lives
current_dir = Path(__file__).parent.resolve()


def get_affected_concept_ids(issues: list[ConceptStoreIssue]) -> Set[WikibaseID]:
    """Get all concept IDs that are affected by any issues"""
    concept_ids = set()
    for issue in issues:
        if isinstance(issue, ConceptIssue):
            concept_ids.add(issue.concept.wikibase_id)
        elif isinstance(issue, RelationshipIssue):
            concept_ids.add(issue.from_concept.wikibase_id)
            concept_ids.add(issue.to_concept.wikibase_id)
        elif isinstance(issue, MultiConceptIssue):
            concept_ids.update(c.wikibase_id for c in issue.concepts)
    return concept_ids


def get_all_subconcepts(
    concept_id: WikibaseID,
    visited: set,
    wikibase_id_to_concept: dict[WikibaseID, Concept],
) -> set[WikibaseID]:
    """
    Recursively retrieve all subconcept IDs for a given concept

    :param WikibaseID concept_id: The ID of the concept to get the subconcepts of
    :param set visited: A set of concept IDs that have already been visited (the
        function is recursive, so we use this to avoid infinite loops)
    :param dict[WikibaseID, Concept] wikibase_id_to_concept: A dictionary of concept
        IDs to concepts
    :return set[WikibaseID]: A set of all subconcept IDs, including nested subconcepts
    """
    if concept_id in visited:
        return set()

    visited.add(concept_id)
    result = set()

    if concept_id not in wikibase_id_to_concept:
        return result

    current_concept = wikibase_id_to_concept[concept_id]

    for subconcept_id in current_concept.has_subconcept:
        if subconcept_id in wikibase_id_to_concept:
            subconcept = wikibase_id_to_concept[subconcept_id]
            result.add(subconcept.wikibase_id)
            nested_subconcepts = get_all_subconcepts(
                subconcept_id, visited, wikibase_id_to_concept
            )
            result.update(nested_subconcepts)

    return result


@app.command()
def main():
    wikibase = WikibaseSession()
<<<<<<< HEAD
    concepts: list[Concept] = []
    with console.status("Fetching all of our concepts from wikibase"):
        concepts = wikibase.get_concepts()
    console.log(f"✅ Fetched {len(concepts)} concepts from wikibase")

    wikibase_id_to_recursive_subconcept_ids = defaultdict(lambda: set[WikibaseID]())
    wikibase_id_to_concept = {c.wikibase_id: c for c in concepts}

    for concept in track(
        concepts,
        description="🌳 Mapping the list of all subconcepts for all concepts",
=======
    concepts: list[Concept | EmptyConcept] = []
    concept_ids = wikibase.get_concept_ids()
    for wikibase_id in track(
        concept_ids,
        description="Fetching all concepts from wikibase",
>>>>>>> a3fde540
        transient=True,
        console=console,
    ):
        wikibase_id_to_recursive_subconcept_ids[concept.wikibase_id] = (
            get_all_subconcepts(
                concept.wikibase_id,
                visited=set(),
                wikibase_id_to_concept=wikibase_id_to_concept,
            )
        )

    wikibase_id_to_recursive_subconcept_ids = {
        k: list(v) for k, v in wikibase_id_to_recursive_subconcept_ids.items()
    }
    console.log("✅ Mapped the list of subconcepts for all concepts")

    issues: list[ConceptStoreIssue] = []
    for check in [
        validate_related_relationship_symmetry,
        validate_hierarchical_relationship_symmetry,
        validate_alternative_label_uniqueness,
        ensure_positive_and_negative_labels_dont_overlap,
        check_description_and_definition_length,
        check_for_duplicate_preferred_labels,
        check_alternative_labels_for_pipes,
        validate_circular_hierarchical_relationships,
        check_for_unconnected_concepts,
        validate_concept_label_casing,
        validate_concept_depth_and_descendant_balance,
    ]:
        issues.extend(check(concepts))
        console.log(f'🔬 Ran "{check.__name__}"')

    problematic_concepts = get_affected_concept_ids(issues)
    console.log(
        f"❗ Found {len(issues)} issues in {len(problematic_concepts)} problematic concepts"
    )

    # Delete and recreate the output directory
    output_dir = current_dir / "dist"
    if output_dir.exists():
        shutil.rmtree(output_dir)
    output_dir.mkdir(parents=True)

    # Generate and save the index page
    html_content = create_index_page(issues)
    output_path = output_dir / "index.html"
    output_path.write_text(html_content)
    console.log("✅ Generated index page")

    # Generate and save individual concept pages
    for concept in track(
        concepts,
        description="✨ Generating concept pages",
        transient=True,
        console=console,
    ):
        subconcept_ids = wikibase_id_to_recursive_subconcept_ids[concept.wikibase_id]
        subconcepts = [
            wikibase_id_to_concept[wikibase_id]
            for wikibase_id in subconcept_ids
            if wikibase_id in wikibase_id_to_concept
        ]

        html_content = create_concept_page(
            concept=concept, subconcepts=subconcepts, all_issues=issues
        )
        output_path = output_dir / f"{concept.wikibase_id}.html"
        output_path.write_text(html_content)
    console.log(f"✅ Generated {len(concepts)} concept pages")


if __name__ == "__main__":
    typer.run(main)<|MERGE_RESOLUTION|>--- conflicted
+++ resolved
@@ -93,7 +93,6 @@
 @app.command()
 def main():
     wikibase = WikibaseSession()
-<<<<<<< HEAD
     concepts: list[Concept] = []
     with console.status("Fetching all of our concepts from wikibase"):
         concepts = wikibase.get_concepts()
@@ -105,13 +104,6 @@
     for concept in track(
         concepts,
         description="🌳 Mapping the list of all subconcepts for all concepts",
-=======
-    concepts: list[Concept | EmptyConcept] = []
-    concept_ids = wikibase.get_concept_ids()
-    for wikibase_id in track(
-        concept_ids,
-        description="Fetching all concepts from wikibase",
->>>>>>> a3fde540
         transient=True,
         console=console,
     ):
